0.68.0 (2025-01-09)
-------------------
- Add `reset_state` command for resetting state of PG taps
<<<<<<< HEAD
- Bump `requests` from `2.20.0` to `2.32.2` in `/singer-connectors/tap-github`
=======
>>>>>>> 4a0cf865

0.67.0 (2024-11-19)
-------------------
- Fix map date column to correct Postgres type
- New argument for sync tables to select replication method

0.66.1 (2024-10-31)
-------------------
- Bug fix for partial sync multiprocessing


0.66.0 (2024-10-11)
-------------------
- Bump programming language to Python 3.10
- Bump `ansible-core` from `2.11.8` to `2.17.5`
- Bump `tzlocal` from `2.1.*` to `4.0.2` in `tap-mongodb`
- Bump `tzlocal` from `2.1` to `4.0.2` in `tap-mysql`
- Bump `pipelinewise-singer-python` from `1.*` to `2.*` in `target-postgres`
- Bump `pipelinewise-singer-python` from `1.*` to `2.*` in `target-snowflake`


0.65.3 (2024-09-13)
-------------------
- Bump `zenpy` in `tap-zendesk` from `2.0.0` to `2.0.52`

0.65.2 (2024-09-05)
-------------------
- Pin tap-zendesk to v1.2.1

0.65.0 (2024-08-27)
-------------------
- Remove FastSync for target Redshift
- Remove FastSync for target Bigquery
- Incorporate used singer connectors into main codebase
- Reduce testing codebase
- Simplify Makefile

0.64.1 (2024-07-25)
-------------------
- Remove row count check in `sync_tables` for `tap_mysql` and `tap_postgres`

0.64.0 (2024-07-19)
-------------------
- Update `sync_tables` and `import_config` commands
  - new optional config setting for source tables size checking
  - checking the size of source tables in `tap_mysql` and `tap_postgres` to `target_snowflake` and failing fast sync
    if the size is not allowed
  - added `--force` argument for `sync_tables` command to ignore size checking

0.63.0 (2024-07-08)
---------------------
- Bump `pipelinewise-tap-jira`from `2.0.1` to `2.2.0`
- Bump `jinja2`from `3.0.2` to `3.1.2`
- Update Github Actions

0.60.2b1 (2024-06-12)
---------------------
- Bump `pymongo`from `4.7.3` to `3.13.0`

0.60.1 (2024-06-12)
-------------------
- Bump `pymongo`from `3.12.3` to `4.7.3`

0.60.0 (2024-05-10)
-------------------
- Bump `pipelinewise-tap-mysql`from `1.5.6` to `1.6.0`
- Attempt SSL for MariaDB and PG sources as Preferred connection method

0.58.3 (2023-11-28)
-------------------
- Bump `pipelinewise-tap-kafka`from `8.2.0` to `8.2.1`

0.58.2 (2023-11-20)
-------------------
- Bump `pipelinewise-tap-kafka`from `8.1.0` to `8.2.0`

0.58.1 (2023-10-09)
-------------------
- Bump `pipelinewise-tap-github`from `1.1.0` to `1.1.1`

0.58.0 (2023-10-04)
-------------------
- Bump `pipelinewise-tap-github`from `1.0.3` to `1.1.0`
- Bump `joblib`from `1.2.0` to `1.3.2`

0.57.0 (2023-08-09)
-------------------

- Bump `pipelinewise-tap-kafka`from `8.0.0` to `8.1.0`
- Update dependencies

0.56.0 (2023-08-09)
-------------------

- Bump `pipelinewise-target-snowflake`from `2.2.0` to `2.3.0`
- Update dependencies

0.55.0 (2023-07-25)
-------------------

- Bump `pipelinewise-tap-mysql`from `1.5.4` to `1.5.5`
- Support for dynamic values in defined partial sync

0.54.0 (2023-07-04)
-------------------

- Add support for the new limit config in `tap-postgres`
- Bump pipelinewise_tap_s3_csv from `3.0.0` to `3.0.1`
- Bump pipelinewise-tap-postgres from `1.8.4` to `2.1.0`
- Bugfix replication slot creation in partial sync

0.53.4 (2023-06-22)
-------------------

- Bugfix for trigger unwanted tables syncing trigger
- Bugfix for building `wal2json` in PostgreSQL Docker image
- Bump `pipelinewise-tap-mysql` from `1.5.3` to `1.5.4`

0.53.3 (2023-05-16)
-------------------

- Bugfix for removing pid file in stop_tap command

0.53.2 (2023-04-25)
-------------------

- Bump `pipelinewise-tap-mysql` from `1.5.2` to `1.5.3` to mitigate bug in MariaDB 10.6.12

0.53.1 (2023-04-21)
-------------------

- Rollback `snowflake-connector-python` from `2.8.2` to `2.7.6`

0.53.0 (2023-04-13)
-------------------

- Bugfix for renaming log files when stopping the tap
- Bump `snowflake-connector-python` from `2.7.6` to `2.8.2`
- Remove `tap-adwords`

0.52.2 (2023-03-20)
-------------------

- Bump `pipelinewise-tap-slack` from `1.1.0` to `1.1.1`

0.52.1 (2023-02-22)
-------------------

- Extend silentremove to support deleting folders
- Bugfix for selected fastsync tables
- Bugfix for graceful exit

0.52.0 (2023-02-02)
-------------------

- Bump `tap-s3-csv` from `2.0.0` to `3.0.0`
- Implement Defined Partial Sync for `MariaDB` and `Postgres` to `SnowFlake`

0.51.0 (2022-12-10)
-------------------

- Drop `pipelinewise-tap-postgres` from `2.0.0` to `1.8.4`:
  - wal2json format version 2 causing issues on older Postgres servers

- Bump `pipelinewise-tap-kafka` from `7.1.2` to `8.0.0`
  - Switch from `subscribe` to `assign` for better initial offset control
  - Implement specifying partitions in configuration

0.50.0 (2022-12-05)
-------------------

- Bump `pipelinewise-tap-postgres` from `1.8.4` to `2.0.0`:
  - Use wal2json format version 2

- Bump `psycopg2-binary` from `2.8.6` to `2.9.5`

0.49.0 (2022-10-27)
-------------------
- Added `taps` option for `import` command to make it possible for importing specific taps.

0.48.7 (2022-10-19)
-------------------

- Bump `pipelinewise-tap-kafka` from `7.1.0` to `7.1.2`
  - Introducing the use of the seek method to reset the source partition offsets at the start of a run

0.48.6 (2022-10-06)
-------------------

- Bump `joblib` from `1.1.0` to `1.2.0`
- Bugfix for closing `MySQL`/`MariaDB` conenctions in `FastSync`
- Removing `FastSync` from `s3-csv` and using only `singer`

0.48.5 (2022-09-22)
-------------------

- Partial sync will now create table in target if it doesn't exist. [#1014](https://github.com/transferwise/pipelinewise/pull/1014)

0.48.4 (2022-09-09)
-------------------

- Bump `pipelinewise-tap-postgres` from `1.8.3` to `1.8.4`.

0.48.3 (2022-09-08)
-------------------

- Refactor partialsync to use merge (#1010)

0.48.2 (2022-09-01)
-------------------

- Bump `pipelinewise-tap-mysql` from `1.5.1` to `1.5.2`.

0.48.1 (2022-07-21)
-------------------

- Partial sync bug fixes for selected tables and space in the name of table and values

0.48.0 (2022-07-14)
-------------------

- Bump `pipelinewise-tap-kakfa` from `7.0.0` to `7.1.0`.

0.47.1 (2022-07-08)
-------------------

- Partial sync bug fix for `start` and `end` values

0.47.0 (2022-07-07)
-------------------

- Bump `ujson` from  `5.3.0` to `5.4.0`
- Partial sync for `MariaDB` and `Postgres`

0.46.0 (2022-06-14)
-------------------

- Bump `target-s3-csv` to `2.0.0`
- Allow non-x86 architectures for dev-project
- Rename .env to .env.template
- [CI][Fix] Linting and unit testing not running for external PRs
- Bump `ujson` from `5.1.0` to `5.3.0`

0.45.0 (2022-05-12)
-------------------

- Bump `target-snowflake` to `2.2.0`

0.44.0 (2022-05-05)
-------------------

- Bump `target-snowflake` to `2.1.0`

0.43.1 (2022-04-11)
-------------------

*Fixes*
- Patch target-snowflake.
- Bump dependencies


0.43.0 (2022-04-07)
-------------------

*Breaking changes*
- Bump `tap-kafka` to `7.0.0`
- Drop not null constraints on Snowflake tables PK columns.

*Added*
- Send failure alerts to slack channel defined in tap, `slack_alert_channel`
- Backup state file before tap starting

*Fixes*
- Patch tap-mysql to `1.5.1`
- Don't use log files to check tap status before starting it.
- Change to e2e tests structure

0.42.1 (2022-03-17)
-------------------
- Bump `tap-kafka` to `6.0.0`

0.42.0 (2022-03-17)
-------------------
- Allow non-default configuration directory
- Improved OS signal handling for graceful termination
- Relax limit on split_file_max_chunks
- Make tap-mysql-fastsync compatible with MySQL 8
- Fixed failing pg-to-pg fastsync on empty tables
- Replace `ansible` with `ansible-core`
- Bump `tap-postgres` to `1.8.3`
- Bump `tap-snowflake` to `3.0.0`
- Check singer connectors installable for Python 3.7 3.8 3.9
- Support log_based using GTID for MySQL and Mariadb

0.41.0 (2022-02-10)
-------------------

- Dropped support for python 3.6
- Bump `ujson` from `4.3.0` to `5.1.0`
- Bump `pipelinewise-tap-s3-csv` to `2.0.0`
- Fix for config json files
- Fix: e2e tests fail when SF credentials are not present

0.40.0 (2022-01-27)
-------------------
- Bump `pipelinewise-tap-kafka` from `5.0.1` to `5.1.0`

0.39.1 (2022-01-26)
-------------------
- Bump `pipelinewise-tap-kafka` from `5.0.0` to `5.0.1`

0.39.0 (2022-01-25)
-------------------
- Bump `pipelinewise-tap-kafka` from `4.0.1` to `5.0.0`
- Bump `pipelinewise-target-bigquery` from `1.1.1` to `1.2.0`
- Bump `pipelinewise-transform-field` from `2.2.0` to `2.3.0`
- Prevent usage of extended transformation feature when FastSync exists
- Fixed fastsync from postgres to bigquery
- Fixed an issue when `SplitGzipFile` doesn't work with binary mode

0.38.0 (2022-01-14)
-------------------
- MySQL tap now connects to replica instance during fastsync if credentials are provided
- Added fastsync support for MongoDB Atlas
- Docker base image to Python 3.8
- Bump `pyyaml` from `5.4.1` to `6.0`
- Bump `pipelinewise-target-snowflake` from `1.14.1` to `1.15.0`
- Bump `pipelinewise-tap-s3-csv` from `1.2.2` to `1.2.3`
- Bump `pipelinewise-tap-postgres` from `1.8.1` to `1.8.2`

0.37.2 (2021-12-10)
-------------------
- Bump `pipelinewise-tap-github` from `1.0.2` to `1.0.3`


0.37.1 (2021-12-10)
-------------------
- Make a postfix for Snowflake schemas in end-to-end tests.
- Bump `google-cloud-bigquery` from `1.24.0` to `2.31.0` ([Changelog](https://github.com/googleapis/python-bigquery/blob/main/CHANGELOG.md#2310-2021-11-24))


0.37.0 (2021-11-19)
-------------------

*New*
- Added cleanup method for state file.
- Bump `pytest-cov` from `2.12.1` to `3.0.0` ([Changelog](https://github.com/pytest-dev/pytest-cov/blob/master/CHANGELOG.rst#300-2021-10-04))
- Bump `joblib` from `1.0.0` to `1.1.0`
- Bump `flake8` from `3.9.2` to `4.0.1`
- Bump `jinja2` from `3.0.1` to `3.0.2`
- Bump `python-dotenv` from `0.19.0` to `0.19.1`
- Bump `target-snowflake` from `1.14.0` to `1.14.1`
- Bump `ansible` from `4.4.0` to `4.7.0`
- Bump `pytest` from `6.2.4` to `6.2.5`

*Changes*
- Fully migrate CI to Github Actions.
- Update `ujson` requirement from `==4.1.*` to `>=4.1,<4.3`
- Update `tzlocal` requirement from `<2.2,>=2.0` to `>=2.0,<4.1`

*Fixes*
- Make process in docker-compose file.
- proc.info parsing in a case cmdline is None!


0.36.0 (2021-09-30)
-------------------

*New*
- Add new transformation type: **MASK-STRING-SKIP-ENDS**
- Bump `pipelinewise-target-snowflake` from `1.13.1` to `1.14.0` ([Changelog](https://github.com/transferwise/pipelinewise-target-snowflake/blob/master/CHANGELOG.md#1140-2021-09-30))
    - Support `date` property format
    - Don't log record on failure to avoind exposing data

*Changes*
- Use Makefile for installation
- Enforce PEP8

*Fixes*
- Dates out of range (with year > 9999) in FastSync from PG.
- Bump `pipelinewise-tap-postgres` from `1.8.0` to `1.8.1` ([Changelog](https://github.com/transferwise/pipelinewise-tap-postgres/blob/master/CHANGELOG.md#181-2021-09-23))
    -  LOG_BASED: Handle dates with year > 9999.
    -  INCREMENTAL & FULL_TABLE: Avoid processing timestamps arrays as timestamp

- `Decimal` not JSON serializable in FastSync MongoDB
- Don't use non-existent FastSync for MongoDB-Redshift pipelines.


0.35.2 (2021-08-17)
-------------------
- Bump `pipelinewise-tap-github` from `1.0.1` to `1.0.2`
- Update a few vulnerable or outdated dependencies to latest

0.35.1 (2021-08-13)
-------------------
- Bump `pipelinewise-tap-github` from `1.0.0` to `1.0.1`
- Bump `pipelinewise-tap-kafka` from `4.0.0` to `4.0.1`
- Bump `tap-jira` from `2.0.0` to `2.0.1`
- Bump `pipelinewise-target-s3-csv` from `1.4.0` to `1.5.0`

0.35.0 (2021-08-04)
-------------------
- Support `"none"` as a value for `--connectors` in `install.sh` script to install a stripped down Pipelinewise without any connectors.
- Optimize Dockerfile
- Do not log invalid json objects if they fail validation against json schema.
- Replace `github-tap` with fork `pipelinewise-tap-github` version `1.0.0`
- Add schema validation for github tap
- Increase batch_size_rows from 1M to 5M
- Increase split_file_chunk_size_mb from 2500 to 5000
- Add latest tag to docker image
- Bump `pipelinewise-tap-s3-csv` from `1.2.1` to `1.2.2`
- Update pymongo requirement from `<3.12,>=3.10` to `>=3.10,<3.13`

0.34.1 (2021-07-15)
-------------------
- Bump `pipelinewise-target-snowflake` from `1.13.0` to `1.13.1`
    - Fixed an issue with S3 metadata required for decryption not being included in archived load files
- Fixed an issue in fastsync to BigQuery data type mapping
- Add `location` config parameter to fastsync to BigQuery

0.34.0 (2021-06-24)
-------------------
- Add `split_large_files` option to FastSync target-snowflake to load large files in parallel into Snowflake
- Add `archive_load_files` option to FastSync target-snwoflake to archive load files on S3
- Bump `pipelinewise-tap-postgres` from `1.7.1` to `1.8.0`
    - Add discovering of partitioned table
- Bump `pipelinewise-target-snowflake` from `1.12.0` to `1.13.0`
    - Add `archive_load_files` parameter to optionally archive load files on S3

0.33.0 (2021-04-12)
-------------------

- Add `batch_wait_limit_seconds` option to every tap/target combination
- Bump `pipelinewise-target-snowflake` from `1.11.1` to `1.12.0`
    - Add `batch_wait_limit_seconds` option
- Bump `pipelinewise-tap-mysql` from `1.4.2` to `1.4.3`
- Bump a few vulnerable and security outdated packages

0.32.1 (2021-03-26)
-------------------

- Bump `pipelinewise-target-snowflake` from `1.11.0` to `1.11.1`

0.32.0 (2021-03-22)
-------------------

- Add transformation validation post import check to detect and deny load time transformations that's changing data types
- Fixed an issue when fastsync to Postgres and Snowflake were failing if multiple load time transformations defined on the same column
- Fixed an issue when fastsync not using unique file names and causing table name collision in the target database
- Bump `pipelinewise-tap-mysql` from `1.4.0` to `1.4.2`
    - Fixed an issue when data sometimes lost during `LOG_BASED` replication
- Bump `pipelinewise-tap-twilio` from `1.1.1` to `1.1.2`
    - Fix missing elements for streams without ordered response
- Bump `pipelinewsie-target-snowflake` from `1.10.1` to `1.11.0`

0.31.1 (2021-02-26)
-------------------

- Add support for AWS profile based authentication to FastSync tap-s3-csv.

0.31.0 (2021-02-23)
-------------------

- Update TransferWise references to Wise
- Bump `pipelinewise-tap-twilio` to `1.1.1`
- Bump `psycopg-binary` from `2.8.5` to `2.8.6`

0.30.0 (2021-01-22)
-------------------

- Drop postgres replication slot in case of full re-sync of a tap
- Add `fastsync_parallelism` optional parameter to customize the number of cores to use for parallelisation in FastSync
- Bump `pipelinewise-tap-twilio` to `1.0.2`

0.29.0 (2021-01-13)
-------------------

- Add tap-twilio

0.28.1 (2021-01-12)
-------------------

- patch `pipelinewise-tap-snowflake`
- Bumping dependencies of Pipelinewise

0.28.0 (2021-01-08)
-------------------

**New**
- Support environement variables in tap yaml files and rendering them with jinja2 template.

**Fixes**
- bump pipelinewise-target-snowflake to 1.10.1
- Map Mysql's `tinyint(1) unsigned` column type to targets' number column type
- Bumping dependencies of Pipelinewise
- Detect the copyright year dynamically

0.27.0 (2020-12-04)
-------------------

- Bumping `snowflake-connector-python` across all componenets that uses to `2.3.6`
- Tagging all queries issues to Snowflake by FastSync Snowflake and singer target-snowflake.
- Add ssl support to mongodump in FastSync mongodb.
- Add support for MySQL spatial types.

- Fix issues build PPW docker images
- Update documentation.


0.26.0 (2020-10-30)
-------------------

- Add tap-mixpanel
- Bump `joblib` to 0.16.0 to fix some issues when running on python 3.8

0.25.0 (2020-10-23)
-------------------

- Add `--profiler` optional parameter to pipelinewise commands
- Use `--debug` logging in every subprocess
- Fixed an issue when fastsync not extracting NULL characters correctly from MySQL

**Tap Postgres**
- Bump `pipelinewise-tap-postgres` to 1.7.1
    - Parse data from json(b) when converting a row to a record message in log based replication method.

**Tap MySQL**
- Bump `pipelinewise-tap-mysql` to 1.3.8
    - Fix mapping bit to boolean values

**Tap Slack**
- Bump `pipelinewise-tap-slack` to 1.1.0
    - Extract user profiles from `users.list` API endpoint
    - Extract message attachments from `conversations.history` API endpoint
    - Fixed an issue when incremental bookmarks were not sent correctly in the `STATE` messages

0.24.1 (2020-10-02)
-------------------

- Exit as failure when another instance of the tap is running or the tap is not enabled

**Tap Slack**
- Bump `pipelinewise-tap-slack` to 1.0.1
    - Fixed an issue when `thread_ts` values were not populated correctly in `messages` and `threads` streams

0.24.0 (2020-10-01)
-------------------

- Add tap-slack
- Add tap-shopify

**Tap MongoDB**
- Bump `pipelinewise-tap-mongodb` to 1.2.0
    - Add support for SRV urls

0.23.0 (2020-09-25)
-------------------

- Fixed an issue when missing empty breadcrumb in tap properties file didn't raise an exception
- Add option to build docker images only with selected tap and target connectors

**Tap Postgres**
- Bump `pipelinewise-tap-postgres` to 1.7.0
    - Option to enable SSL mode
    - Fixed an issue when timestamps out of the ISO-8601 range caused some failures
    - Fixed an issue when when postgres replication slot name not generated correctly and contained invalid characters

**Target Postgres**
- Bump `pipelinewise-target-postgres` to 2.1.0
    - Option to enable SSL mode

0.22.1 (2020-09-10)
-------------------

**Tap MySQL**
- Bump `pipelinewise-tap-mysql` to 1.3.7
    - Fixed an issue when `tap-mysql` was logging every extracted record on INFO level
    - Fixed an issue when `TIME` column types replaced the whole record

**Target S3 CSV**
- Bump `pipelinewise-target-s3-csv` to 1.4.0
    - Fixed an issue when `target-s3-csv` created temp files in system `/tmp` instead of PPW specific `~/.pipelinewise/tmp`

0.22.0 (2020-08-28)
-------------------

**FastSync**
- Fixed an issue when MySQL `TIME` column type mapping was not in sync with target-postgres and target-snowflake `TIME` type mappings
- Fixed an issue when Postgres `TIMESTAMP WITH TIME ZONE` columns were not mapped correctly to the UTC equivalent data types in the target

**Tap Kafka**
- Performance improvements
- Change the syntax of `primary_keys` option from JSONPath to `/slashed/paths` ala XPath

0.21.3 (2020-08-19)
-------------------

- Fixed an issue when tap was not started if stream buffer size is greater than 1G

0.21.2 (2020-08-18)
-------------------

- Increase max batch_size_rows to 1000k from 500k
- Increesa max stream_buffer_size to 2500

0.21.1 (2020-08-05)
-------------------

**Tap MySQL**
- Fix two issues when a new discovery is done after detecting new changes in binlogs.


0.21.0 (2020-08-04)
-------------------

- Improve alert messages to include botocore and generic python exception and error patterns in the alerts

**Tap S3 CSV**, **Target Snowflake**, **Target S3 CSV**, **Target Redshift**
- Add `aws_profile` option to support Profile based authentication to S3
- Add option to authenticate to S3 using `AWS_PROFILE`, `AWS_ACCESS_KEY_ID`, `AWS_SECRET_ACCESS_KEY` and `AWS_SESSION_TOKEN` environment variables

**Target Snowflake**
- Fixed an issue when target-snowflake was failing when `QUOTED_IDENTIFIERS_IGNORE_CASE` snowflake parameter set to True
- Fixed an issue when new `SCHEMA` singer message triggered a flush event even if the newly received `SCHEMA` message is the same as the previous one
- Add `s3_endpoint_url` option to support non-native S3 accounts

**Target S3 CSV**
- Add `naming_convention` option to create custom and dynamically named files on S3

**Tap Snowflake**
- Eliminate some warning messages of `optional pandas and/or pyarrow not installed`.

**Tap Zendesk**
- Fixed and issue when `rate_limit`, `max_workers` and `batch_size` were not configurable via the tap-zendesk YAML file

0.20.2 (2020-07-27)
-------------------

- Fixed an issue when `stop_tap` command didn't kill running tap and child processes

0.20.1 (2020-07-24)
-------------------

**Tap MySQL**
- revert back to `pipelinewise-tap-mysql` to 1.3.2
    - 1.3.3 is breaking the replication

0.20.0 (2020-07-24)
-------------------

- Fixed an issue when `stop_tap` command doesn't kill child processes only the parent PPW executable

**Tap MongoDB**
- Bump `pipelinewise-tap-mongodb` to 1.1.0
    - Add `await_time_ms` parameter to control how long the log_based method would wait for new change streams before stopping, default is 1000ms=1s which is the default anyway in the server.
    - Add `update_buffer_size` parameter to control how many update operation we should keep in the memory before having to make a call to `find` operation to get the documents from the server. The default value is 1, i.e every detected update will be sent to stdout right away.

**Tap MySQL**
- Bump `pipelinewise-tap-mysql` to 1.3.3
    - During `LOG_BASED` runtime, detect new columns, incl renamed ones, by comparing the columns in the binlog event to the stream schema, and if there are any additional columns, run discovery and send a new `SCHEMA` message to target. This helps avoid data loss.

**Tap Zendesk**
- Bump `pipelinewise-tap-zendesk` to 1.2.1
    - Use `start_time` query parameter to load satisfaction_ratings stream incrementally

**Target Snowflake**
- Bump `pipelinewise-target-snowflake` to 1.7.0
    - Add `s3_acl` option to support ACL for S3 upload

**Target Redshift**
- Bump `pipelinewise-target-redshift` to 1.5.0
    - Add `s3_acl` option to support ACL for S3 upload

0.19.0 (2020-07-21)
-------------------
- Add tap-github
- Extract and send known error patterns from logs to alerts

**Tap MongoDB**
- Bump `pipelinewise-tap-mongodb` to 1.0.1
    - Fix case where resume tokens are not json serializable by extracting and saving `_data` only

**Tap Zendesk**
- Bump `pipelinewise-tap-zendesk` to 1.2.0
    - Configurable `rate_limit`, `max_workers` and `batch_size` parameters

0.18.1 (2020-07-15)
-------------------
- Fixed an issue when vault encrypted values were not in loaded from `config.yml`

0.18.0 (2020-07-14)
-------------------
- Add generic alert sender with Slack and VictorOps integration

**Tap Postgres**
- Bump `pipelinewise-tap-postgres` to 1.6.3
    - Fixed a data loss issue when running `LOG_BASED` the tap not sending new `SCHEMA`

0.17.1 (2020-07-09)
-------------------
- Fixed an issue when using FastSync on big MongoDB collections caused memory errors
- Fixed an issue when `sync_tables` command was not working and failed with exception
- Fixed an issue when custom `stream_buffer_size` option produced unreadable log files

0.17.0 (2020-06-29)
-------------------
- Add tap-mongodb with FastSync components to Snowflake and Postgres
- Add tap-google-analytics (as an optional extra connector, with no FastSync)
- Add configurable `stream_buffer_size` option to use large buffers between taps and targets to avoid taps being blocked by long running targets.

**FastSync**
- Fixed an issue when some bad but valid MySQL dates are not loaded correctly into Snowflake

**Tap MySQL**
- Bump `pipelinewise-tap-mysql` to 1.3.2
    - Fixed some dependency issues and bump `pymysql` to 0.9.3
    - Full changelog at https://github.com/transferwise/pipelinewise-tap-mysql/blob/master/CHANGELOG.md#132-2020-06-15

**Target Snowflake**
- Bump `pipelinewise-target-snowflake` to 1.6.6
    - Fixed an issue when new columns sometimes not added to target table
    - Fixed an issue when the query runner returned incorrect value when multiple queries running in one transaction
    - FUll changelog at https://github.com/transferwise/pipelinewise-target-snowflake/blob/master/CHANGELOG.md#166-2020-06-26


0.16.0 (2020-05-19)
-------------------
- Support reserved words as table and column names across every component, including fastsync and singer executables
- Support loading tables with space in the name
- Add tap-zuora
- Switch to `psycopg-binary` 2.8.5 in every component, including fastsync and singer executables

**FastSync**
- Fixed an issue when composite primary keys not created correctly by fastsync
- Create database specific unique replication slot names from tap-postgres
- Fixed an issue when parallel running `CREATE SCHEMA IF NOT EXISTS` commands caused deadlock in PG
- Support fastsync between tap-mysql, tap-postgres, tap-s3-csv to target-snowflake, target-postgres and target-redshift

**Tap Postgres**
- Bump `pipelinewise-tap-postgres` to 1.6.2
    - Fixed issue when `JSON` type not converted to dictionary
    - Fixed an issue when existing replication slot not found

**Tap MySQL**
- Bump `pipelinewise-tap-mysql` to 1.3.0
    - Add optional `session_sqls` connection parameter
    - Support MySQL `JSON` column type

**Tap Oracle**
- Bump `pipelinewise-tap-oracle` to 1.0.1
    - Fixed an issue when output messages were not compatible with `pipelinewise-transform-field` component

**Target Snowflake**
- Bump `pipelinewise-target-snowflake` to 1.6.4
    - Fix loading tables with space in the name

**Target Postgres**
- Bump `pipelinewise-target-postgres` to 2.0.0
    - Implement missing and equivalent features of `pipelinewise-target-snowflake`
    - Full changelog at https://github.com/transferwise/pipelinewise-target-postgres/blob/master/CHANGELOG.md#200-2020-05-02

**Target Redshift**
- Bump `pipelinewise-target-redshift` to 2.0.0
    - Implement missing and equivalent features of `pipelinewise-target-snowflake`
    - Full changelog at https://github.com/transferwise/pipelinewise-target-redshift/blob/master/CHANGELOG.md#140-2019-05-11

0.15.0 (2020-04-09)
-------------------
**FastSync**
- To Snowflake: Support for IAM roles, AWS Session Tokens and to pass credentials as environment variables

**Tap Kafka**
- Bump `pipelinewise-tap-kafka` to 3.0.0
    - Add local storage of consumed messages and instant commit kafka offsets
    - Add more configurable options: `consumer_timeout_ms`, `session_timeout_ms`, `heartbeat_interval_ms`, `max_poll_interval_ms`
    - Add two new fixed output columns: `MESSAGE_PARTITION` and `MESSAGE_OFFSET`

**Tap Snowflake**
- Bump `pipelinewise-tap-snowflake` to 2.0.0
    - Discover only the required tables to avoid issues when too many tables in the database causing `SHOW COLUMNS` column to return more than the maximum 10000 rows

**Target Snowflake**
- Bump `pipelinewise-target-snowflake` to 1.6.3
    - Generate compressed CSV files by default. Optionally can be disabled by the `no_compression` config option


0.14.3 (2020-03-25)
-------------------
- Support tap/target config files with `.yaml` extension when importing config
- Fixed dependency conflict in install script
- Fixed an issue when `add_metadata_columns` was not defined in `inheritable_config.json`

**FastSync**
- From MySQL: Increased default batch size to 50.000 rows when fastsync exporting data from MySQL tables
- To Snowflake: Log inserts, updates and csv file sizes in the same format to target-snowflake connector

**Tap Kafka**
- Bump `pipelinewise-tap-kafka` to 2.1.1
    - Commit offset from the state file and not from the consumed messages

**Tap Snowflake**
- Bump `pipelinewise-tap-snowflake` to 1.1.2
    - Fixed some dependency conflicts

**Target Snowflake**
- Bump `pipelinewise-target-snowflake` to 1.6.2
    - Log inserts, updates and csv file sizes in a more consumable format


0.14.2 (2020-03-19)
-------------------

**Singer transformation**
- Make tranformation consistent between FastSync and Singer by updating transform-field to transform without trimming.

**tap-snowflake**
- Remove PIPELINEWISE.COLUMNS cache table.


0.14.1 (2020-03-13)
-------------------

**FastSync S3-csv to Snowflake**
- Fix bug when `date_overrides` is present.

**FastSync and singer target-snowflake**
- Remove PIPELINEWISE.COLUMNS cache table.


0.14.0 (2020-03-10)
-------------------

**FastSync Postgres**
- Support reserved words as table names.

**Install script**
- update script to search full name plugins.

**Tap Postgres**
- Bump `pipelinewise-tap-postgres` to 1.5.1
    - Support per session wal_sender_timeout


0.13.3 (2020-03-09)
-------------------

**FastSync Postgres & Mysql**
- fix "'NoneType' object has no attribute 'upper'" that happens when table has no PK.
- fix "Information schema query returned too much data".


0.13.2 (2020-03-05)
-------------------

**FastSync Postgres**
    - Handle reserved words in column names in FastSync from PostgreSQL

0.13.1 (2020-03-02)
-------------------
- Bump `ansible` to 2.7.16

**FastSync MySQL**
    - Handle reserved words in column names in FastSync from MySQL
    - Fixed issue when `parallelism` and `parallelism_max` parameters were not used in tap YAML files

**Tap Postgres**
- Bump `tap-postgres` to 1.4.1
    - Remove unused timestamps in log

0.13.0 (2020-02-26)
-------------------
**Logging refactoring**:
- Structured logs in Pipelinewise, FastSync and majority of plugins.
- Include a logging config file in Pipelinewise repository and package [here](./pipelinewise/logging.conf).
- Ability to provide a custom logging config by setting the env variable `LOGGING_CONF_FILE` to be the
        path to the `.conf` file

0.12.4 (2020-02-19)
-------------------

**Tap Jira**
- Bump `tap-jira` to 2.0.0
    - Update key property for stream users

0.12.3 (2020-02-19)
-------------------

**FastSync MySQL**
    - Fix bug: map BINARY MySQL column to BINARY type IN SF

0.12.2 (2020-02-03)
-------------------

**Transform field**
- Bump `pipelinewise-transform-field` to 1.1.2
    - Make validation turned off by default.


0.12.1 (2020-01-31)
-------------------

- FastSync: Changed the default /tmp folder for snowflake encryption

**Target Snowflake**
- Bump `pipelinewise-target-snowflake` to 1.4.1
    - Changed the default /tmp folder for encryption

0.12.0 (2020-01-21)
-------------------

- FastSync: Support BINARY and VARBINARY column types from MySQL sources
- FastSync: Fixed an issue when `MASK-HIDDEN` type of transformations were not applied in Snowflake targets
- Write temporary files to `~/.pipelinewise/tmp` directory
- Add `stop_tap` command
- Fixed an issue when post import Primary Keys check was not working correctly
- Fixed an issue when `discover_tap` command sometimes was failing

**Tap MySQL**
- Bump `pipelinewise-tap-mysql` to 1.1.3
    - Support to extract BINARY and VARBINARY column types
    - Improved performance of reading data from MySQL binary log
    - Increase default session `wait_timeout` to 28800
    - Increase default session `innodb_lock_wait_timeout` to 3600

**Tap S3 CSV**
- Bump `pipelinewise-tap-s3-csv` to 1.0.7
    - Improved column type guesser

**Tap Kafka**
- Bump `pipelinewise-tap-kafka` to 2.0.0
    - Rewamp output schema, export the consumed JSON messages from Kafka topics to fixed columns
    - Disable data flattening

**Target Snowflake**
- Bump `pipelinewise-target-snowflake` to 1.3.0
    - Load binary data into Snowflake `BINARY` column types
    - Adjust timestamps from taps automatically to the max allowed `9999-12-31 23:59:59` when it's required
    - Add `validate_record` optional parameter and default to False
    - Add `temp_dir` optional parameter to overwrite system defaults

0.11.1 (2019-11-28)
-------------------

- FastSync: Add fastsync support from S3-CSV to Snowflake
- Add post import checks to detect tables with no primary key early
- Add optional `--connectors` to the install script to install taps and targets selectively

**Tap Zendesk**
- Forked singer connector to `pipelinewise-tap-zendesk==1.0.0`
    - Improved performance by getting data from Zendesk API in parallel

**Tap Postgres**
- Bump `pipelinewise-tap-postgres` to 1.3.0
    - Add `max_run_seconds` configurable option
    - Add `break_at_end_lsn` configurable option
    - Only send feedback when lsn_comitted has increased

**Tap Snowflake**
- Bump `pipelinewise-tap-snowflake` to 1.0.5
    - Bump `snowflake-connector-python` to 2.0.4

**Tap Kafka**
- Bump `pipelinewise-tap-kafka` to 1.0.2
    - Add `encoding` configurable option

**Target Redshift**
- Bump `pipelinewise-target-redshift` to 1.1.0
    - Emit new state message as soon as data flushed to Redshift
    - Add `flush_all_streams` option
    - Add `max_parallelism` option

0.10.4 (2019-11-05)
-------------------

- Save state message as soon as received from a target connector
- Fixed issue when docker executable not started on non bash enabled systems
- Exit gracefully on SIGINT (CTRL+C) and SIGTERM (kill)
- Add tap run summary table when tap run finished
- Add `--extra_log` optional parameter to `run_tap` command in CLI
- Add `validate` command to CLI
- Optimised string formatting
- More accurate logging of number of exported rows in MySQL FastSync
- Fixed an issue when Snowflake cache table was not refreshed after FastSync comleted from MySQL to Snowflake

**Tap Postgres**
- Bump `pipelinewise-tap-postgres` to 1.2.0
    - Bump to `psycopg2` 2.8.4 with auto keep-alive feature
    - Remove LOG_BASED stream bookmarks from state if it has been de-selected
    - Convert time with timezone columns to UTC
    - Updating stream to lsn position before sending STATE message
    - Removed database name from stream-id
- FastSync: Convert time with timezone columns to UTC

**Target Snowflake**
- Bump `snowflake-connector-python` to 2.0.3
- Bump `pipelinewise-target-snowflake` to 1.1.6
    - Emit state message as soon as new data flushed and loaded into Snowflake
    - Enforce autocommit and secure connection
    - Optional `flush_all_streams` option
    - Configurable `parallelism` option
    - Configurable `parallelism_max` option
    - Fixed issue when updating bookmarks failed when no STATE message received from tap
- FastSync: Enforce autocommit and secure connection

**Target Redshift**
- Bump pipelinewise-target-redshift to 1.0.7
    - Configurable COPY option
    - Configurable parallelism option
    - Grant permissions to users and groups individually
- FastSync: Grant permissions to users and groups individually

**Target Postgres**
- Bump pipelinewise-target-postgres to 1.0.4
    - Fixed issue when permission not granted correctly on newly created tables

Doc-only changes
----------------
- Updated Tap Postgres, Tap Redshift pages with new features
- Removed `sync_period` references

0.10.3 (2019-09-23)
-------------------

**Transform Field**
- Bump pipelinewise-transform-field to 1.1.1
    - Add MASK-HIDDEN transformation type

0.10.2 (2019-09-20)
-------------------

**Tap S3-CSV**
- Bump pipelinewise-tap-s3-csv to 1.0.5
    - Add non-AWS S3 support

**Tap Postgres**
- Bump pipelinewise-tap-postgres to 1.1.6
- FastSync: Fixed issue when 24:00:00 formatted timestamps not loaded from Postgres to Snowflake

**Target Redshift**
- Bump pipelinewise-target-redshift to 1.0.6
    - Fixed issue when AWS credentials sometimes were visible in logs

Doc-only changes
----------------
- Updated Tap S3 CSV pages
- Add contribution page

0.10.1 (2019-09-09)
-------------------

**Tap Postgres**
- Bump tap-postgres to 1.1.5
    - Lowercase pg_replication slot name
- FastSync: Lowercase pg_replication slot name

**Target Redshift**
- Bump pipelinewise-target-redshift to 1.0.5
    - Set varchar column length dynamically
- FastSync: Set varchar column length dynamically

**Tap Oracle**
- Add Tap Oracle singer connector
- Add Oracle Instant Client to docker image

Doc-only changes
----------------
- Fixed sample YAML files for multiple connectors
- Fixed typos in multiple pages
- Fixed hard_delete option
- Updated contributors
- Add Tap Oracle

0.9.2 (2019-09-04)
-------------------

- Build docker image with no pipelinewise user
- Fixed issue when arguments were not passed correctly to docker container

0.9.1 (2019-09-01)
-------------------

- Initial release
<|MERGE_RESOLUTION|>--- conflicted
+++ resolved
@@ -1,11 +1,3 @@
-0.68.0 (2025-01-09)
--------------------
-- Add `reset_state` command for resetting state of PG taps
-<<<<<<< HEAD
-- Bump `requests` from `2.20.0` to `2.32.2` in `/singer-connectors/tap-github`
-=======
->>>>>>> 4a0cf865
-
 0.67.0 (2024-11-19)
 -------------------
 - Fix map date column to correct Postgres type
