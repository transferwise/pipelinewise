--- conflicted
+++ resolved
@@ -1,4 +1,3 @@
-<<<<<<< HEAD
 0.73.0 (2025-08-07)
 -------------------
 - Pair key authentication in target Snowflake
@@ -32,13 +31,12 @@
 0.69.2 (2025-05-20)
 -------------------
 - Upgrade tap-snowflake Python library
-=======
+
 0.69.1.post1 (2025-05-05)
 -------------------
 - Add support for "ltree" type
 - Add support for "interval" type
 - Boost snowflake-connector-python to 3.15.0 to fix certifi issue
->>>>>>> 65562603
 
 0.69.1 (2025-05-01)
 -------------------
