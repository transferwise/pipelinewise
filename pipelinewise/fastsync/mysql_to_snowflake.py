--- conflicted
+++ resolved
@@ -54,29 +54,14 @@
         'mediumtext': 'VARCHAR',
         'longtext': 'VARCHAR',
         'enum': 'VARCHAR',
-<<<<<<< HEAD
-        'integer':'NUMBER',
-        'tinyint':'BOOLEAN' if mysql_column_type == 'tinyint(1)' else 'NUMBER',
-        'smallint':'NUMBER',
-        'mediumint':'NUMBER',
-        'bigint':'NUMBER',
-        'bit':'BOOLEAN',
-        'dec':'FLOAT',
-        'decimal':'FLOAT',
-        'double':'FLOAT',
-        'float':'FLOAT',
-        'bool':'BOOLEAN',
-        'boolean':'BOOLEAN',
-        'date':'TIMESTAMP_NTZ',
-        'datetime':'TIMESTAMP_NTZ',
-        'timestamp':'TIMESTAMP_NTZ',
-        'year':'NUMBER',
-=======
         'int': 'NUMBER',
+        'integer': 'NUMBER',
         'tinyint': 'BOOLEAN' if mysql_column_type == 'tinyint(1)' else 'NUMBER',
         'smallint': 'NUMBER',
+        'mediumint': 'NUMBER',
         'bigint': 'NUMBER',
         'bit': 'BOOLEAN',
+        'dec': 'FLOAT',
         'decimal': 'FLOAT',
         'double': 'FLOAT',
         'float': 'FLOAT',
@@ -85,8 +70,8 @@
         'date': 'TIMESTAMP_NTZ',
         'datetime': 'TIMESTAMP_NTZ',
         'timestamp': 'TIMESTAMP_NTZ',
+        'year': 'NUMBER',
         'json': 'VARIANT'
->>>>>>> 9fd88603
     }.get(mysql_type, 'VARCHAR')
 
 
@@ -185,7 +170,6 @@
             Total tables selected to sync  : %s
             Tables loaded successfully     : %s
             Exceptions during table sync   : %s
-
             CPU cores                      : %s
             Runtime                        : %s
         -------------------------------------------------------
