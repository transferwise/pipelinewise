--- conflicted
+++ resolved
@@ -41,7 +41,6 @@
 def tap_type_to_target_type(mysql_type, mysql_column_type):
     """Data type mapping from MySQL to Redshift"""
     return {
-<<<<<<< HEAD
         'char':'CHARACTER VARYING({})'.format(SHORT_VARCHAR_LENGTH),
         'varchar':'CHARACTER VARYING({})'.format(SHORT_VARCHAR_LENGTH),
         'binary':'CHARACTER VARYING({})'.format(LONG_VARCHAR_LENGTH),
@@ -73,45 +72,13 @@
         'datetime':'TIMESTAMP WITHOUT TIME ZONE',
         'timestamp':'TIMESTAMP WITHOUT TIME ZONE',
         'year':'NUMERIC NULL',
-    }.get(mysql_type, 'CHARACTER VARYING({})'.format(DEFAULT_VARCHAR_LENGTH),)
-
-
-=======
-        'char': 'CHARACTER VARYING({})'.format(SHORT_VARCHAR_LENGTH),
-        'varchar': 'CHARACTER VARYING({})'.format(SHORT_VARCHAR_LENGTH),
-        'binary': 'CHARACTER VARYING({})'.format(LONG_VARCHAR_LENGTH),
-        'varbinary': 'CHARACTER VARYING({})'.format(LONG_VARCHAR_LENGTH),
-        'blob': 'CHARACTER VARYING({})'.format(LONG_VARCHAR_LENGTH),
-        'tinyblob': 'CHARACTER VARYING({})'.format(LONG_VARCHAR_LENGTH),
-        'mediumblob': 'CHARACTER VARYING({})'.format(LONG_VARCHAR_LENGTH),
-        'longblob': 'CHARACTER VARYING({})'.format(LONG_VARCHAR_LENGTH),
-        'geometry': 'CHARACTER VARYING({})'.format(DEFAULT_VARCHAR_LENGTH),
-        'text': 'CHARACTER VARYING({})'.format(LONG_VARCHAR_LENGTH),
-        'tinytext': 'CHARACTER VARYING({})'.format(SHORT_VARCHAR_LENGTH),
-        'mediumtext': 'CHARACTER VARYING({})'.format(LONG_VARCHAR_LENGTH),
-        'longtext': 'CHARACTER VARYING({})'.format(LONG_VARCHAR_LENGTH),
-        'enum': 'CHARACTER VARYING({})'.format(DEFAULT_VARCHAR_LENGTH),
-        'int': 'NUMERIC NULL',
-        'tinyint': 'BOOLEAN' if mysql_column_type == 'tinyint(1)' else 'NUMERIC NULL',
-        'smallint': 'NUMERIC NULL',
-        'bigint': 'NUMERIC NULL',
-        'bit': 'BOOLEAN',
-        'decimal': 'FLOAT',
-        'double': 'FLOAT',
-        'float': 'FLOAT',
-        'bool': 'BOOLEAN',
-        'boolean': 'BOOLEAN',
-        'date': 'TIMESTAMP WITHOUT TIME ZONE',
-        'datetime': 'TIMESTAMP WITHOUT TIME ZONE',
-        'timestamp': 'TIMESTAMP WITHOUT TIME ZONE',
     }.get(
         mysql_type,
         'CHARACTER VARYING({})'.format(DEFAULT_VARCHAR_LENGTH),
     )
 
 
-# pylint: disable=inconsistent-return-statements
->>>>>>> 1dea8dd4
+
 def sync_table(table):
     """Sync one table"""
     args = utils.parse_args(REQUIRED_CONFIG_KEYS)
