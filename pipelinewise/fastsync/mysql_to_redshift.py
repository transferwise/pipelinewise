--- conflicted
+++ resolved
@@ -42,7 +42,6 @@
 def tap_type_to_target_type(mysql_type, mysql_column_type):
     """Data type mapping from MySQL to Redshift"""
     return {
-<<<<<<< HEAD
         'char':'CHARACTER VARYING({})'.format(SHORT_VARCHAR_LENGTH),
         'varchar':'CHARACTER VARYING({})'.format(SHORT_VARCHAR_LENGTH),
         'binary':'CHARACTER VARYING({})'.format(LONG_VARCHAR_LENGTH),
@@ -74,48 +73,14 @@
         'datetime':'TIMESTAMP WITHOUT TIME ZONE',
         'timestamp':'TIMESTAMP WITHOUT TIME ZONE',
         'year':'NUMERIC NULL',
-=======
-        'char': 'CHARACTER VARYING({})'.format(SHORT_VARCHAR_LENGTH),
-        'varchar': 'CHARACTER VARYING({})'.format(SHORT_VARCHAR_LENGTH),
-        'binary': 'CHARACTER VARYING({})'.format(LONG_VARCHAR_LENGTH),
-        'varbinary': 'CHARACTER VARYING({})'.format(LONG_VARCHAR_LENGTH),
-        'blob': 'CHARACTER VARYING({})'.format(LONG_VARCHAR_LENGTH),
-        'tinyblob': 'CHARACTER VARYING({})'.format(LONG_VARCHAR_LENGTH),
-        'mediumblob': 'CHARACTER VARYING({})'.format(LONG_VARCHAR_LENGTH),
-        'longblob': 'CHARACTER VARYING({})'.format(LONG_VARCHAR_LENGTH),
-        'geometry': 'CHARACTER VARYING({})'.format(DEFAULT_VARCHAR_LENGTH),
-        'text': 'CHARACTER VARYING({})'.format(LONG_VARCHAR_LENGTH),
-        'tinytext': 'CHARACTER VARYING({})'.format(SHORT_VARCHAR_LENGTH),
-        'mediumtext': 'CHARACTER VARYING({})'.format(LONG_VARCHAR_LENGTH),
-        'longtext': 'CHARACTER VARYING({})'.format(LONG_VARCHAR_LENGTH),
-        'enum': 'CHARACTER VARYING({})'.format(DEFAULT_VARCHAR_LENGTH),
-        'int': 'NUMERIC NULL',
-        'tinyint': 'BOOLEAN' if mysql_column_type == 'tinyint(1)' else 'NUMERIC NULL',
-        'smallint': 'NUMERIC NULL',
-        'bigint': 'NUMERIC NULL',
-        'bit': 'BOOLEAN',
-        'decimal': 'FLOAT',
-        'double': 'FLOAT',
-        'float': 'FLOAT',
-        'bool': 'BOOLEAN',
-        'boolean': 'BOOLEAN',
-        'date': 'TIMESTAMP WITHOUT TIME ZONE',
-        'datetime': 'TIMESTAMP WITHOUT TIME ZONE',
-        'timestamp': 'TIMESTAMP WITHOUT TIME ZONE',
         'json': 'CHARACTER VARYING({})'.format(LONG_VARCHAR_LENGTH)
->>>>>>> 9fd88603
     }.get(
         mysql_type,
         'CHARACTER VARYING({})'.format(DEFAULT_VARCHAR_LENGTH),
     )
 
 
-<<<<<<< HEAD
-
-def sync_table(table):
-=======
 def sync_table(table: str, args: Namespace) -> Union[bool, str]:
->>>>>>> 9fd88603
     """Sync one table"""
     mysql = FastSyncTapMySql(args.tap, tap_type_to_target_type)
     redshift = FastSyncTargetRedshift(args.target, args.transform)
