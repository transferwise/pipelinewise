--- conflicted
+++ resolved
@@ -143,14 +143,8 @@
         """, args.tables, len(args.tables), cpu_cores)
 
     # Create target schemas sequentially, Postgres doesn't like it running in parallel
-<<<<<<< HEAD
-    postgres = FastSyncTargetPostgres(args.target, args.transform)
-    for target_schema in utils.get_target_schemas(args.target, args.tables):
-        postgres.create_schema(target_schema)
-=======
     postgres_target = FastSyncTargetPostgres(args.target, args.transform)
     postgres_target.create_schemas(args.tables)
->>>>>>> 7974ec3b
 
     # Start loading tables in parallel in spawning processes by
     # utilising all available CPU cores
