--- conflicted
+++ resolved
@@ -29,11 +29,9 @@
     InvalidConfigException, PartialSyncNotSupportedTypeException,
     PreRunChecksException
 )
-<<<<<<< HEAD
+
 from pipelinewise.cli.multiprocess import MultiProcess
-=======
 from pipelinewise.fastsync.commons.tap_postgres import FastSyncTapPostgres
->>>>>>> 3e256b72
 
 FASTSYNC_PAIRS = {
     ConnectorType.TAP_MYSQL: {
