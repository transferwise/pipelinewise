"""
PipelineWise CLI - Pipelinewise class
"""
import copy
import json
import logging
import os
import shutil
import signal
import sys
import tempfile
from datetime import datetime
from time import time
from typing import Dict

from joblib import Parallel, delayed, parallel_backend
from tabulate import tabulate

from . import utils
from .config import Config


# pylint: disable=too-many-lines,too-many-instance-attributes,too-many-public-methods
class PipelineWise:
    """PipelineWise main Class"""

    INCREMENTAL = 'INCREMENTAL'
    LOG_BASED = 'LOG_BASED'
    FULL_TABLE = 'FULL_TABLE'
    STATUS_SUCCESS = 'SUCCESS'
    STATUS_FAILED = 'FAILED'

    def __init_logger(self, logger_name, log_file=None):
        """
        Initialise logger
        """
        self.logger = logging.getLogger(logger_name)

        # Default log level is less verbose
        level = logging.INFO

        # Increase log level if debug mode needed
        if self.args.debug:
            level = logging.DEBUG

        # Set the log level
        self.logger.setLevel(level)

        # Set log formatter and add file and line number in case of DEBUG level
        if level == logging.DEBUG:
            str_format = '%(asctime)s %(processName)s %(levelname)s %(filename)s (%(lineno)s): %(message)s'
        else:
            str_format = '%(asctime)s %(levelname)s: %(message)s'
        formatter = logging.Formatter(str_format, '%Y-%m-%d %H:%M:%S')

        # Create console handler
        streamhandler = logging.StreamHandler(sys.stdout)
        streamhandler.setLevel(level)
        streamhandler.setFormatter(formatter)
        self.logger.addHandler(streamhandler)

        # Create log file handler if required
        if log_file and log_file != '*':
            filehandler = logging.FileHandler(log_file)
            filehandler.setLevel(level)
            filehandler.setFormatter(formatter)
            self.logger.addHandler(filehandler)

    def __init__(self, args, config_dir, venv_dir):
        self.args = args
        self.__init_logger('Pipelinewise CLI', log_file=args.log)

        self.config_dir = config_dir
        self.venv_dir = venv_dir
        self.extra_log = args.extra_log
        self.pipelinewise_bin = os.path.join(self.venv_dir, 'cli', 'bin', 'pipelinewise')
        self.config_path = os.path.join(self.config_dir, 'config.json')
        self.load_config()

        if args.tap != '*':
            self.tap = self.get_tap(args.target, args.tap)
            self.tap_bin = self.get_connector_bin(self.tap['type'])

        if args.target != '*':
            self.target = self.get_target(args.target)
            self.target_bin = self.get_connector_bin(self.target['type'])

        self.tranform_field_bin = self.get_connector_bin('transform-field')
        self.tap_run_log_file = None

        # Catch SIGINT and SIGTERM to exit gracefully
        for sig in [signal.SIGINT, signal.SIGTERM]:
            signal.signal(sig, self._exit_gracefully)

    @classmethod
    def create_consumable_target_config(cls, target_config, tap_inheritable_config):
        """
        Create consumable target config by appending "inheritable" config to the common target config
        """
        dict_a, dict_b = {}, {}
        try:
            dict_a = utils.load_json(target_config)
            dict_b = utils.load_json(tap_inheritable_config)

            # Copy everything from dictB into dictA - Not a real merge
            dict_a.update(dict_b)

            # Save the new dict as JSON into a temp file
            tempfile_path = tempfile.mkstemp()[1]
            utils.save_json(dict_a, tempfile_path)

            return tempfile_path
        except Exception as exc:
            raise Exception(f'Cannot merge JSON files {dict_a} {dict_b} - {exc}')

    # pylint: disable=too-many-statements,too-many-branches,too-many-nested-blocks,too-many-locals,too-many-arguments
    def create_filtered_tap_properties(self, target_type, tap_type, tap_properties, tap_state, filters,
                                       create_fallback=False):
        """
        Create a filtered version of tap properties file based on specific filter conditions.

        Return values:
            1) A temporary JSON file where only those tables are selected to
                sync which meet the filter criteria
            2) List of tap_stream_ids where filter criteria matched
            3) OPTIONAL when create_fallback is True:
                Temporary JSON file with table that don't meet the
                filter criteria
            4) OPTIONAL when create_fallback is True:
                List of tap_stream_ids where filter criteria don't match
        """
        # Get filter conditions with default values from input dictionary
        # Nothing selected by default
        f_selected = filters.get('selected', None)
        f_target_type = filters.get('target_type', None)
        f_tap_type = filters.get('tap_type', None)
        f_replication_method = filters.get('replication_method', None)
        f_initial_sync_required = filters.get('initial_sync_required', None)

        # Lists of tables that meet and don't meet the filter criteria
        filtered_tap_stream_ids = []
        fallback_filtered_stream_ids = []

        self.logger.debug('Filtering properties JSON by conditions: %s', filters)
        try:
            # Load JSON files
            properties = utils.load_json(tap_properties)
            state = utils.load_json(tap_state)

            # Create a dictionary for tables that don't meet filter criteria
            fallback_properties = copy.deepcopy(properties) if create_fallback else {}

            # Foreach stream (table) in the original properties
            for stream_idx, stream in enumerate(properties.get('streams', tap_properties)):
                initial_sync_required = False

                # Collect required properties from the properties file
                tap_stream_id = stream.get('tap_stream_id')
                table_name = stream.get('table_name')
                metadata = stream.get('metadata', [])

                # Collect further properties from the properties file under the metadata key
                table_meta = {}
                meta_idx = 0
                for meta_idx, meta in enumerate(metadata):
                    if isinstance(meta, dict) and len(meta.get('breadcrumb', [])) == 0:
                        table_meta = meta.get('metadata')
                        break

                # Can we make sure that the stream has the right metadata?
                # To be safe, check if no right metadata has been found, then throw an exception.
                if not table_meta:
                    self.logger.error('Stream %s has no metadata with no breadcrumbs: %s.', tap_stream_id, metadata)
                    raise Exception(f'Missing metadata in stream {tap_stream_id}')

                selected = table_meta.get('selected', False)
                replication_method = table_meta.get('replication-method', None)

                # Detect if initial sync is required. Look into the state file, get the bookmark
                # for the current stream (table) and if valid bookmark doesn't exist then
                # initial sync is required
                bookmarks = state.get('bookmarks', {}) if isinstance(state, dict) else {}

                new_stream = False

                # if stream not in bookmarks, then it's a new table
                if tap_stream_id not in bookmarks:
                    new_stream = True
                    initial_sync_required = True
                else:
                    stream_bookmark = bookmarks[tap_stream_id]

                    if self._is_initial_sync_required(replication_method, stream_bookmark):
                        initial_sync_required = True

                # Compare actual values to the filter conditions.
                # Set the "selected" key to True if actual values meet the filter criteria
                # Set the "selected" key to False if the actual values don't meet the filter criteria
                # pylint: disable=too-many-boolean-expressions,bad-continuation
                if (
                        (f_selected is None or selected == f_selected) and
                        (f_target_type is None or target_type in f_target_type) and
                        (f_tap_type is None or tap_type in f_tap_type) and
                        (f_replication_method is None or replication_method in f_replication_method) and
                        (f_initial_sync_required is None or initial_sync_required == f_initial_sync_required)
                ):
                    self.logger.debug("""Filter condition(s) matched:
                        Table              : %s
                        Tap Stream ID      : %s
                        Selected           : %s
                        Replication Method : %s
                        Init Sync Required : %s
                    """, table_name, tap_stream_id, selected, replication_method, initial_sync_required)

                    # Filter condition matched: mark table as selected to sync
                    properties['streams'][stream_idx]['metadata'][meta_idx]['metadata']['selected'] = True
                    filtered_tap_stream_ids.append(tap_stream_id)

                    # Filter condition matched:
                    # if the stream is a new table and is a singer stream, then mark it as selected to sync in the
                    # the fallback properties as well if the table is selected in the original properties.
                    # Otherwise, mark it as not selected
                    if create_fallback:
                        if new_stream and replication_method in [self.INCREMENTAL, self.LOG_BASED]:
                            fallback_properties['streams'][stream_idx]['metadata'][meta_idx]['metadata'][
                                'selected'] = True
                            if selected:
                                fallback_filtered_stream_ids.append(tap_stream_id)
                        else:
                            fallback_properties['streams'][stream_idx]['metadata'][meta_idx]['metadata'][
                                'selected'] = False
                else:
                    # Filter condition didn't match: mark table as not selected to sync
                    properties['streams'][stream_idx]['metadata'][meta_idx]['metadata']['selected'] = False

                    # Filter condition didn't match: mark table as selected to sync in the fallback properties
                    # Fallback only if the table is selected in the original properties
                    if create_fallback and selected is True:
                        fallback_properties['streams'][stream_idx]['metadata'][meta_idx]['metadata']['selected'] = True
                        fallback_filtered_stream_ids.append(tap_stream_id)

            # Save the generated properties file(s) and return
            # Fallback required: Save filtered and fallback properties JSON
            if create_fallback:
                # Save to files: filtered and fallback properties
                temp_properties_path = tempfile.mkstemp()[1]
                utils.save_json(properties, temp_properties_path)

                temp_fallback_properties_path = tempfile.mkstemp()[1]
                utils.save_json(fallback_properties, temp_fallback_properties_path)

                return temp_properties_path, \
                       filtered_tap_stream_ids, \
                       temp_fallback_properties_path, \
                       fallback_filtered_stream_ids

            # Fallback not required: Save only the filtered properties JSON
            temp_properties_path = tempfile.mkstemp()[1]
            utils.save_json(properties, temp_properties_path)

            return temp_properties_path, filtered_tap_stream_ids

        except Exception as exc:
            raise Exception(f'Cannot create JSON file - {exc}')

    def load_config(self):
        """
        Load configuration
        """
        self.logger.debug('Loading config at %s', self.config_path)
        config = utils.load_json(self.config_path)

        if config:
            self.config = config
        else:
            self.config = {}

    def get_tap_dir(self, target_id, tap_id):
        """
        Get absolute path of a tap directory
        """
        return os.path.join(self.config_dir, target_id, tap_id)

    def get_tap_log_dir(self, target_id, tap_id):
        """
        Get absolute path of a tap log directory
        """
        return os.path.join(self.get_tap_dir(target_id, tap_id), 'log')

    def get_target_dir(self, target_id):
        """
        Get absolute path of a target directory
        """
        return os.path.join(self.config_dir, target_id)

    def get_connector_bin(self, connector_type):
        """
        Get absolute path of a connector executable
        """
        return os.path.join(self.venv_dir, connector_type, 'bin', connector_type)

    @classmethod
    def get_connector_files(cls, connector_dir):
        """
        Get connector file paths
        """
        return {
            'config': os.path.join(connector_dir, 'config.json'),
            'inheritable_config': os.path.join(connector_dir, 'inheritable_config.json'),
            'properties': os.path.join(connector_dir, 'properties.json'),
            'state': os.path.join(connector_dir, 'state.json'),
            'transformation': os.path.join(connector_dir, 'transformation.json'),
            'selection': os.path.join(connector_dir, 'selection.json'),
        }

    def get_targets(self):
        """
        Get every target
        """
        self.logger.debug('Getting targets from %s', self.config_path)
        self.load_config()
        try:
            targets = self.config.get('targets', [])
        except Exception:
            raise Exception('Targets not defined')

        return targets

    def get_target(self, target_id):
        """
        Get target by id
        """
        self.logger.debug('Getting %s target', target_id)
        targets = self.get_targets()

        target = next((item for item in targets if item['id'] == target_id), False)

        if not target:
            raise Exception(f'Cannot find {target_id} target')

        target_dir = self.get_target_dir(target_id)
        if os.path.isdir(target_dir):
            target['files'] = self.get_connector_files(target_dir)
        else:
            raise Exception(f'Cannot find target at {target_dir}')

        return target

    def get_taps(self, target_id):
        """
        Get every tap from a specific target
        """
        self.logger.debug('Getting taps from %s target', target_id)
        target = self.get_target(target_id)

        try:
            taps = target['taps']

            # Add tap status
            for tap_idx, tap in enumerate(taps):
                taps[tap_idx]['status'] = self.detect_tap_status(target_id, tap['id'])

        except Exception:
            raise Exception(f'No taps defined for {target_id} target')

        return taps

    def get_tap(self, target_id, tap_id):
        """
        Get tap by id from a specific target
        """
        self.logger.debug('Getting %s tap from target %s', tap_id, target_id)
        taps = self.get_taps(target_id)

        tap = next((item for item in taps if item['id'] == tap_id), False)

        if not tap:
            raise Exception(f'Cannot find {tap_id} tap in {target_id} target')

        tap_dir = self.get_tap_dir(target_id, tap_id)
        if os.path.isdir(tap_dir):
            tap['files'] = self.get_connector_files(tap_dir)
        else:
            raise Exception(f'Cannot find tap at {tap_dir}')

        # Add target and status details
        tap['target'] = self.get_target(target_id)
        tap['status'] = self.detect_tap_status(target_id, tap_id)

        return tap

    # pylint: disable=too-many-branches,too-many-statements,too-many-nested-blocks,too-many-locals
    def merge_schemas(self, old_schema, new_schema):
        """
        Merge two schemas
        """
        schema_with_diff = new_schema

        if not old_schema:
            schema_with_diff = new_schema
        else:
            new_streams = new_schema['streams']
            old_streams = old_schema['streams']
            for new_stream_idx, new_stream in enumerate(new_streams):
                new_tap_stream_id = new_stream['tap_stream_id']

                old_stream = False
                old_stream = next((item for item in old_streams if item['tap_stream_id'] == new_tap_stream_id), False)

                # Is this a new stream?
                if not old_stream:
                    new_schema['streams'][new_stream_idx]['is-new'] = True

                # Copy stream selection from the old properties
                else:
                    # Find table specific metadata entries in the old and new streams
                    new_stream_table_mdata_idx = 0
                    old_stream_table_mdata_idx = 0
                    try:
                        new_stream_table_mdata_idx = \
                            [i for i, md in enumerate(new_stream['metadata']) if md['breadcrumb'] == []][0]
                        old_stream_table_mdata_idx = \
                            [i for i, md in enumerate(old_stream['metadata']) if md['breadcrumb'] == []][0]
                    except Exception:
                        pass

                    # Copy is-new flag from the old stream
                    try:
                        new_schema['streams'][new_stream_idx]['is-new'] = old_stream['is-new']
                    except Exception:
                        pass

                    # Copy selected from the old stream
                    try:
                        new_schema['streams'][new_stream_idx]['metadata'][new_stream_table_mdata_idx]['metadata'][
                            'selected'] = old_stream['metadata'][old_stream_table_mdata_idx]['metadata']['selected']
                    except Exception:
                        pass

                    # Copy replication method from the old stream
                    try:
                        new_schema['streams'][new_stream_idx]['metadata'][new_stream_table_mdata_idx]['metadata'][
                            'replication-method'] = old_stream['metadata'][old_stream_table_mdata_idx]['metadata'][
                                'replication-method']
                    except Exception:
                        pass

                    # Copy replication key from the old stream
                    try:
                        new_schema['streams'][new_stream_idx]['metadata'][new_stream_table_mdata_idx]['metadata'][
                            'replication-key'] = old_stream['metadata'][old_stream_table_mdata_idx]['metadata'][
                                'replication-key']
                    except Exception:
                        pass

                    # Is this new or modified field?
                    new_fields = new_schema['streams'][new_stream_idx]['schema']['properties']
                    old_fields = old_stream['schema']['properties']
                    for new_field_key in new_fields:
                        new_field = new_fields[new_field_key]
                        new_field_mdata_idx = -1

                        # Find new field metadata index
                        for i, mdata in enumerate(new_schema['streams'][new_stream_idx]['metadata']):
                            if len(mdata['breadcrumb']) == 2 and mdata['breadcrumb'][0] == 'properties' and \
                                    mdata['breadcrumb'][1] == new_field_key:
                                new_field_mdata_idx = i

                        # Field exists
                        if new_field_key in old_fields.keys():
                            old_field = old_fields[new_field_key]
                            old_field_mdata_idx = -1

                            # Find old field metadata index
                            for i, mdata in enumerate(old_stream['metadata']):
                                if len(mdata['breadcrumb']) == 2 and mdata['breadcrumb'][0] == 'properties' and \
                                        mdata['breadcrumb'][1] == new_field_key:
                                    old_field_mdata_idx = i

                            new_mdata = new_schema['streams'][new_stream_idx]['metadata'][new_field_mdata_idx][
                                'metadata']
                            old_mdata = old_stream['metadata'][old_field_mdata_idx]['metadata']

                            # Copy is-new flag from the old properties
                            try:
                                new_mdata['is-new'] = old_mdata['is-new']
                            except Exception:
                                pass

                            # Copy is-modified flag from the old properties
                            try:
                                new_mdata['is-modified'] = old_mdata['is-modified']
                            except Exception:
                                pass

                            # Copy field selection from the old properties
                            try:
                                new_mdata['selected'] = old_mdata['selected']
                            except Exception:
                                pass

                            # Field exists and type is the same - Do nothing more in the schema
                            if new_field == old_field:
                                self.logger.debug('Field exists in %s stream with the same type: %s: %s',
                                                  new_tap_stream_id, new_field_key, new_field)

                            # Field exists but types are different - Mark the field as modified in the metadata
                            else:
                                self.logger.debug('Field exists in %s stream but types are different: %s: %s}',
                                                  new_tap_stream_id, new_field_key, new_field)
                                try:
                                    new_schema['streams'][new_stream_idx]['metadata'][new_field_mdata_idx]['metadata'][
                                        'is-modified'] = True
                                    new_schema['streams'][new_stream_idx]['metadata'][new_field_mdata_idx]['metadata'][
                                        'is-new'] = False
                                except Exception:
                                    pass

                        # New field - Mark the field as new in the metadata
                        else:
                            self.logger.debug('New field in stream %s: %s: %s', new_tap_stream_id, new_field_key,
                                              new_field)
                            try:
                                new_schema['streams'][new_stream_idx]['metadata'][new_field_mdata_idx]['metadata'][
                                    'is-new'] = True
                            except Exception:
                                pass

            schema_with_diff = new_schema

        return schema_with_diff

    def make_default_selection(self, schema, selection_file):
        """
        Select the streams to sync in schema from a selection JSON file
        """
        if os.path.isfile(selection_file):
            self.logger.info('Loading pre defined selection from %s', selection_file)
            tap_selection = utils.load_json(selection_file)
            selection = tap_selection['selection']

            streams = schema['streams']
            for stream_idx, stream in enumerate(streams):
                tap_stream_id = stream.get('tap_stream_id')
                tap_stream_sel = False
                for sel in selection:
                    if 'tap_stream_id' in sel and tap_stream_id == sel['tap_stream_id']:
                        tap_stream_sel = sel

                # Find table specific metadata entries in the old and new streams
                try:
                    stream_table_mdata_idx = [i for i, md in enumerate(stream['metadata']) if md['breadcrumb'] == []][0]
                except Exception:
                    pass

                if tap_stream_sel:
                    self.logger.info('Mark %s tap_stream_id as selected with properties %s', tap_stream_id,
                                     tap_stream_sel)
                    schema['streams'][stream_idx]['metadata'][stream_table_mdata_idx]['metadata']['selected'] = True
                    if 'replication_method' in tap_stream_sel:
                        schema['streams'][stream_idx]['metadata'][stream_table_mdata_idx]['metadata'][
                            'replication-method'] = tap_stream_sel['replication_method']
                    if 'replication_key' in tap_stream_sel:
                        schema['streams'][stream_idx]['metadata'][stream_table_mdata_idx]['metadata'][
                            'replication-key'] = tap_stream_sel['replication_key']
                else:
                    self.logger.info('Mark %s tap_stream_id as not selected', tap_stream_id)
                    schema['streams'][stream_idx]['metadata'][stream_table_mdata_idx]['metadata']['selected'] = False

        return schema

    def init(self):
        """
        Initialise and create a sample project. The project will contain sample YAML configuration for every
        supported tap and target connects.
        """
        self.logger.info('Initialising new project %s...', self.args.name)
        project_dir = os.path.join(os.getcwd(), self.args.name)

        # Create project dir if not exists
        if os.path.exists(project_dir):
            self.logger.error('Directory exists and cannot create new project: %s', self.args.name)
            sys.exit(1)
        else:
            os.mkdir(project_dir)

        for yaml in sorted(utils.get_sample_file_paths()):
            yaml_basename = os.path.basename(yaml)
            dst = os.path.join(project_dir, yaml_basename)

            self.logger.info('  - Creating %s...', yaml_basename)
            shutil.copyfile(yaml, dst)

    def test_tap_connection(self):
        """
        Test the tap connection. It will connect to the data source that is defined in the tap and will return
        success if it’s available.
        """
        tap_id = self.tap['id']
        tap_type = self.tap['type']
        target_id = self.target['id']
        target_type = self.target['type']

        self.logger.info('Testing %s (%s) tap connection in %s (%s) target', tap_id, tap_type, target_id, target_type)

        # Generate and run the command to run the tap directly
        # We will use the discover option to test connection
        tap_config = self.tap['files']['config']
        command = f'{self.tap_bin} --config {tap_config} --discover'
        result = utils.run_command(command)

        # Get output and errors from tap
        # pylint: disable=unused-variable
        returncode, new_schema, tap_output = result

        if returncode != 0:
            self.logger.error('Testing tap connection (%s - %s) FAILED', target_id, tap_id)
            sys.exit(1)

        # If the connection success then the response needs to be a valid JSON string
        if not utils.is_json(new_schema):
            self.logger.error('Schema discovered by %s (%s) is not a valid JSON.', tap_id, tap_type)
            sys.exit(1)
        else:
            self.logger.info('Testing tap connection (%s - %s) PASSED', target_id, tap_id)

    # pylint: disable=too-many-locals,inconsistent-return-statements
    def discover_tap(self, tap=None, target=None):
<<<<<<< HEAD
        """
        Run a specific tap in discovery mode. Discovery mode is connecting to the data source
        and collecting information that is required for running the tap.
        """
        # Define tap props
=======
>>>>>>> 04c43bd0
        if tap is None:
            tap = self.tap
        if target is None:
            target = self.target

        # Define tap props
        tap_id = tap.get('id')
        tap_type = tap.get('type')
        tap_config_file = tap.get('files', {}).get('config')
        tap_properties_file = tap.get('files', {}).get('properties')
        tap_selection_file = tap.get('files', {}).get('selection')
        tap_bin = self.get_connector_bin(tap_type)

        # Define target props
        target_id = target.get('id')
        target_type = target.get('type')

        self.logger.info('Discovering %s (%s) tap in {%s (%s) target...', tap_id, tap_type, target_id, target_type)

        # Generate and run the command to run the tap directly
        command = f'{tap_bin} --config {tap_config_file} --discover'
        result = utils.run_command(command)

        # Get output and errors from tap
        # pylint: disable=unused-variable
        returncode, new_schema, output = result

        if returncode != 0:
            return f'{target_id} - {tap_id}'

        # Convert JSON string to object
        try:
            new_schema = json.loads(new_schema)
        except Exception as exc:
            return f'Schema discovered by {tap_id} ({tap_type}) is not a valid JSON.'

        # Merge the old and new schemas and diff changes
        old_schema = utils.load_json(tap_properties_file)
        if old_schema:
            schema_with_diff = self.merge_schemas(old_schema, new_schema)
        else:
            schema_with_diff = new_schema

        # Make selection from selection.json if exists
        try:
            schema_with_diff = self.make_default_selection(schema_with_diff, tap_selection_file)
            schema_with_diff = utils.delete_keys_from_dict(
                self.make_default_selection(schema_with_diff, tap_selection_file),

                # Removing multipleOf json schema validations from properties.json,
                # that's causing run time issues
                ['multipleOf'])

        except Exception as exc:
            return f'Cannot load selection JSON at {tap_selection_file}. {str(exc)}'

        # Post import checks
        post_import_errors = self._run_post_import_tap_checks(schema_with_diff, target)
        if len(post_import_errors) > 0:
            return f'Post import tap checks failed at {tap_id}. {post_import_errors}'

        # Save the new catalog into the tap
        try:
            self.logger.info('Writing new properties file with changes into %s', tap_properties_file)
            utils.save_json(schema_with_diff, tap_properties_file)
        except Exception as exc:
            return f'Cannot save file. {str(exc)}'

    def detect_tap_status(self, target_id, tap_id):
        """
        Detect status of a tap
        """
        self.logger.debug('Detecting %s tap status in %s target', tap_id, target_id)
        tap_dir = self.get_tap_dir(target_id, tap_id)
        log_dir = self.get_tap_log_dir(target_id, tap_id)
        connector_files = self.get_connector_files(tap_dir)
        status = {
            'currentStatus': 'unknown',
            'lastStatus': 'unknown',
            'lastTimestamp': None
        }

        # Tap exists but configuration not completed
        if not os.path.isfile(connector_files['config']):
            status['currentStatus'] = 'not-configured'

        # Tap exists and has log in running status
        elif os.path.isdir(log_dir) and len(utils.search_files(log_dir, patterns=['*.log.running'])) > 0:
            status['currentStatus'] = 'running'

        # Configured and not running
        else:
            status['currentStatus'] = 'ready'

        # Get last run instance
        if os.path.isdir(log_dir):
            log_files = utils.search_files(log_dir, patterns=['*.log.success', '*.log.failed'], sort=True)
            if len(log_files) > 0:
                last_log_file = log_files[0]
                log_attr = utils.extract_log_attributes(last_log_file)
                status['lastStatus'] = log_attr['status']
                status['lastTimestamp'] = log_attr['timestamp']

        return status

    def status(self):
        """
        Prints a status summary table of every imported pipeline with their tap and target.
        """
        targets = self.get_targets()

        tab_headers = [
            'Tap ID',
            'Tap Type',
            'Target ID',
            'Target Type',
            'Enabled',
            'Status',
            'Last Sync',
            'Last Sync Result'
        ]
        tab_body = []
        pipelines = 0
        for target in targets:
            taps = self.get_taps(target['id'])

            for tap in taps:
                tab_body.append([
                    tap.get('id', '<Unknown>'),
                    tap.get('type', '<Unknown>'),
                    target.get('id', '<Unknown>'),
                    target.get('type', '<Unknown>'),
                    tap.get('enabled', '<Unknown>'),
                    tap.get('status', {}).get('currentStatus', '<Unknown>'),
                    tap.get('status', {}).get('lastTimestamp', '<Unknown>'),
                    tap.get('status', {}).get('lastStatus', '<Unknown>')
                ])
                pipelines += 1

        print(tabulate(tab_body, headers=tab_headers, tablefmt='simple'))
        print(f'{pipelines} pipeline(s)')

    # pylint: disable=too-many-locals,too-many-arguments
    def run_tap_singer(self, tap_type, tap_config, tap_properties, tap_state, tap_transformation, target_config):
        """
        Generating and running piped shell command to sync tables using singer taps and targets
        """
        # Following the singer spec the catalog JSON file needs to be passed by the --catalog argument
        # However some tap (i.e. tap-mysql and tap-postgres) requires it as --properties
        # This is probably for historical reasons and need to clarify on Singer slack channels
        tap_catalog_argument = utils.get_tap_property_by_tap_type(tap_type, 'tap_catalog_argument')

        # Add state argument if exists to extract data incrementally
        tap_state_arg = ''
        if os.path.isfile(tap_state):
            tap_state_arg = f'--state {tap_state}'

        # Detect if transformation is needed
        has_transformation = False
        if os.path.isfile(tap_transformation):
            trans = utils.load_json(tap_transformation)
            if 'transformations' in trans and len(trans['transformations']) > 0:
                has_transformation = True

        # Run without transformation in the middle
        if not has_transformation:
            command = ' '.join(
                (f'  {self.tap_bin} --config {tap_config} {tap_catalog_argument} {tap_properties} {tap_state_arg}',
                 f'| {self.target_bin} --config {target_config}'))

        # Run with transformation in the middle
        else:
            command = ' '.join(
                (f'  {self.tap_bin} --config {tap_config} {tap_catalog_argument} {tap_properties} {tap_state_arg}',
                 f'| {self.tranform_field_bin} --config {tap_transformation}',
                 f'| {self.target_bin} --config {target_config}'))

        # Do not run if another instance is already running
        log_dir = os.path.dirname(self.tap_run_log_file)
        if os.path.isdir(log_dir) and len(utils.search_files(log_dir, patterns=['*.log.running'])) > 0:
            self.logger.info(
                'Failed to run. Another instance of the same tap is already running. '
                'Log file detected in running status at %s', log_dir)
            sys.exit(1)

        start = None
        state = None

        def update_state_file(line: str) -> str:
            # Update state variable with latest state
            if utils.is_state_message(line):
                # if it has been more than 2 seconds since we last updated the state file
                # update it again with newly received state
                nonlocal start, state

                if start is None or time() - start >= 2:
                    with open(tap_state, 'w') as state_file:
                        state_file.write(line)

                    # Update start time to be the current time.
                    start = time()

                # Keep track of state message so that we do one last file update at the end of the run_tap_singer
                # function. This is to avoid the edge case where the last state message and the one before it are
                # less than 2 sec apart.
                state = line

                # update line and return it
                # for better readability in logs
                return 'INFO STATE emitted from target: %s' % line

            return line

        def update_state_file_with_extra_log(line: str) -> str:
            self.logger.info(line.rstrip('\n'))
            return update_state_file(line)

        # Run command with update_state_file as a callback to call for every stdout line
        if self.extra_log:
            utils.run_command(command, self.tap_run_log_file, update_state_file_with_extra_log)
        else:
            utils.run_command(command, self.tap_run_log_file, update_state_file)

        # update the state file one last time to make sure it always has the last state message.
        if state is not None:
            with open(tap_state, 'w') as statefile:
                statefile.write(state)

    # pylint: disable=too-many-arguments
    def run_tap_fastsync(self, tap_type, target_type, tap_config, tap_properties, tap_state, tap_transformation,
                         target_config):
        """
        Generating and running shell command to sync tables using the native fastsync components
        """
        fastsync_bin = utils.get_fastsync_bin(self.venv_dir, tap_type, target_type)

        # Add state argument if exists to extract data incrementally
        tap_transform_arg = ''
        if os.path.isfile(tap_transformation):
            tap_transform_arg = f'--transform {tap_transformation}'

        tables_command = f'--tables {self.args.tables}' if self.args.tables else ''
        command = ' '.join((
            f'  {fastsync_bin} ',
            f'--tap {tap_config}',
            f'--properties {tap_properties}',
            f'--state {tap_state}',
            f'--target {target_config}',
            f'{tap_transform_arg}',
            f'{tables_command}'
        ))

        # Do not run if another instance is already running
        log_dir = os.path.dirname(self.tap_run_log_file)
        if os.path.isdir(log_dir) and len(utils.search_files(log_dir, patterns=['*.log.running'])) > 0:
            self.logger.info(
                'Failed to run. Another instance of the same tap is already running. '
                'Log file detected in running status at %s', log_dir)
            sys.exit(1)

        def add_fastsync_output_to_main_logger(line: str) -> str:
            self.logger.info(line.rstrip('\n'))
            return line

        if self.extra_log:
            # Run command and copy fastsync output to main logger
            utils.run_command(command, self.tap_run_log_file, add_fastsync_output_to_main_logger)
        else:
            # Run command
            utils.run_command(command, self.tap_run_log_file)

    # pylint: disable=too-many-statements,too-many-locals
    def run_tap(self):
        """
        Generating command(s) to run tap to sync data from source to target

        The generated commands can use one or multiple commands of:
            1. Fastsync:
                    Native and optimised component to sync table from a
                    specific type of tap into a specific type of target.
                    This command will be used automatically when FULL_TABLE
                    replication method selected or when initial sync is required.

            2. Singer Taps and Targets:
                    Dynamic components following the singer specification to
                    sync tables from multiple sources to multiple targets.
                    This command will be used automatically when INCREMENTAL
                    and LOG_BASED replication method selected. FULL_TABLE
                    replication are not using the singer components because
                    they are too slow to sync large tables.
        """
        tap_id = self.tap['id']
        tap_type = self.tap['type']
        target_id = self.target['id']
        target_type = self.target['type']

        self.logger.info('Running %s tap in %s target', tap_id, target_id)

        # Run only if tap enabled
        if not self.tap.get('enabled', False):
            self.logger.info('Tap %s is not enabled. Do nothing and exit normally.', self.tap['name'])
            sys.exit(0)

        # Run only if not running
        tap_status = self.detect_tap_status(target_id, tap_id)
        if tap_status['currentStatus'] == 'running':
            self.logger.info('Tap %s is currently running. Do nothing and exit normally.', self.tap['name'])
            sys.exit(0)

        # Generate and run the command to run the tap directly
        tap_config = self.tap['files']['config']
        tap_inheritable_config = self.tap['files']['inheritable_config']
        tap_properties = self.tap['files']['properties']
        tap_state = self.tap['files']['state']
        tap_transformation = self.tap['files']['transformation']
        target_config = self.target['files']['config']

        # Some target attributes can be passed and override by tap (aka. inheritable config)
        # We merge the two configs and use that with the target
        cons_target_config = self.create_consumable_target_config(target_config, tap_inheritable_config)

        # Output will be redirected into target and tap specific log directory
        log_dir = self.get_tap_log_dir(target_id, tap_id)
        current_time = datetime.utcnow().strftime('%Y%m%d_%H%M%S')

        # Create fastsync and singer specific filtered tap properties that contains only
        # the the tables that needs to be synced by the specific command
        (
            tap_properties_fastsync,
            fastsync_stream_ids,
            tap_properties_singer,
            singer_stream_ids
        ) = self.create_filtered_tap_properties(
            target_type,
            tap_type,
            tap_properties,
            tap_state, {
                'selected': True,
                'target_type': ['target-snowflake', 'target-redshift'],
                'tap_type': ['tap-mysql', 'tap-postgres', 'tap-s3-csv'],
                'initial_sync_required': True
            },
            create_fallback=True)

        start_time = datetime.now()
        try:
            # Run fastsync for FULL_TABLE replication method
            if len(fastsync_stream_ids) > 0:
                self.logger.info('Table(s) selected to sync by fastsync: %s', fastsync_stream_ids)
                self.tap_run_log_file = os.path.join(log_dir, f'{target_id}-{tap_id}-{current_time}.fastsync.log')
                self.run_tap_fastsync(
                    tap_type,
                    target_type,
                    tap_config,
                    tap_properties_fastsync,
                    tap_state,
                    tap_transformation,
                    cons_target_config
                )
            else:
                self.logger.info('No table available that needs to be sync by fastsync')

            # Run singer tap for INCREMENTAL and LOG_BASED replication methods
            if len(singer_stream_ids) > 0:
                self.logger.info('Table(s) selected to sync by singer: %s', singer_stream_ids)
                self.tap_run_log_file = os.path.join(log_dir, f'{target_id}-{tap_id}-{current_time}.singer.log')
                self.run_tap_singer(
                    tap_type,
                    tap_config,
                    tap_properties_singer,
                    tap_state,
                    tap_transformation,
                    cons_target_config
                )
            else:
                self.logger.info('No table available that needs to be sync by singer')

        # Delete temp files if there is any
        except utils.RunCommandException as exc:
            self.logger.error(exc)
            utils.silentremove(cons_target_config)
            utils.silentremove(tap_properties_fastsync)
            utils.silentremove(tap_properties_singer)
            self._print_tap_run_summary(self.STATUS_FAILED, start_time, datetime.now())
            sys.exit(1)
        except Exception as exc:
            utils.silentremove(cons_target_config)
            utils.silentremove(tap_properties_fastsync)
            utils.silentremove(tap_properties_singer)
            self._print_tap_run_summary(self.STATUS_FAILED, start_time, datetime.now())
            raise exc

        utils.silentremove(cons_target_config)
        utils.silentremove(tap_properties_fastsync)
        utils.silentremove(tap_properties_singer)
        self._print_tap_run_summary(self.STATUS_SUCCESS, start_time, datetime.now())

    # pylint: disable=too-many-locals
    def sync_tables(self):
        """
        Sync every or a list of selected tables from a specific tap.
        It performs an initial sync and resets the table bookmarks to their new location.

        The function is using the fastsync components hence it's only
        available for taps and targets where the native and optimised
        fastsync component is implemented.
        """
        tap_id = self.tap['id']
        tap_type = self.tap['type']
        target_id = self.target['id']
        target_type = self.target['type']
        fastsync_bin = utils.get_fastsync_bin(self.venv_dir, tap_type, target_type)

        self.logger.info('Syncing tables from %s (%s) to %s (%s)...', tap_id, tap_type, target_id, target_type)

        # Run only if tap enabled
        if not self.tap.get('enabled', False):
            self.logger.info('Tap %s is not enabled. Do nothing and exit normally.', self.tap['name'])
            sys.exit(0)

        # Run only if tap not running
        tap_status = self.detect_tap_status(target_id, tap_id)
        if tap_status['currentStatus'] == 'running':
            self.logger.info('Tap %s is currently running and cannot sync. Stop the tap and try again.',
                             self.tap['name'])
            sys.exit(1)

        # Tap exists but configuration not completed
        if not os.path.isfile(fastsync_bin):
            self.logger.error('Table sync function is not implemented from %s datasources to %s type of targets',
                              tap_type, target_type)
            sys.exit(1)

        # Generate and run the command to run the tap directly
        tap_config = self.tap['files']['config']
        tap_inheritable_config = self.tap['files']['inheritable_config']
        tap_properties = self.tap['files']['properties']
        tap_state = self.tap['files']['state']
        tap_transformation = self.tap['files']['transformation']
        target_config = self.target['files']['config']

        # Some target attributes can be passed and override by tap (aka. inheritable config)
        # We merge the two configs and use that with the target
        cons_target_config = self.create_consumable_target_config(target_config, tap_inheritable_config)

        # Output will be redirected into target and tap specific log directory
        log_dir = self.get_tap_log_dir(target_id, tap_id)
        current_time = datetime.utcnow().strftime('%Y%m%d_%H%M%S')

        # sync_tables command always using fastsync
        try:
            self.tap_run_log_file = os.path.join(log_dir, f'{target_id}-{tap_id}-{current_time}.fastsync.log')
            self.run_tap_fastsync(
                tap_type,
                target_type,
                tap_config,
                tap_properties,
                tap_state,
                tap_transformation,
                cons_target_config
            )

        # Delete temp file if there is any
        except utils.RunCommandException as exc:
            self.logger.error(exc)
            utils.silentremove(cons_target_config)
            sys.exit(1)
        except Exception as exc:
            utils.silentremove(cons_target_config)
            raise exc

        utils.silentremove(cons_target_config)

    def validate(self):
        """
        Validates a project directory with YAML tap and target files.
        """
        yaml_dir = self.args.dir
        self.logger.info('Searching YAML config files in %s', yaml_dir)
        tap_yamls, target_yamls = utils.get_tap_target_names(yaml_dir)
        self.logger.info('Detected taps: %s', tap_yamls)
        self.logger.info('Detected targets: %s', target_yamls)

        target_schema = utils.load_schema('target')
        tap_schema = utils.load_schema('tap')

        vault_secret = self.args.secret

        target_ids = set()
        # Validate target json schemas
        for yaml_file in target_yamls:
            self.logger.info('Started validating %s', yaml_file)
            loaded_yaml = utils.load_yaml(os.path.join(yaml_dir, yaml_file), vault_secret)
            utils.validate(loaded_yaml, target_schema)
            target_ids.add(loaded_yaml['id'])
            self.logger.info('Finished validating %s', yaml_file)

        # Validate tap json schemas and check that every tap has valid 'target'
        for yaml_file in tap_yamls:
            self.logger.info('Started validating %s', yaml_file)
            loaded_yaml = utils.load_yaml(os.path.join(yaml_dir, yaml_file), vault_secret)
            utils.validate(loaded_yaml, tap_schema)

            if loaded_yaml['target'] not in target_ids:
                self.logger.error("Can'f find the target with the ID '%s' referenced in '%s'. Available target IDs: %s",
                                  loaded_yaml['target'], yaml_file, target_ids)
                sys.exit(1)

            self.logger.info('Finished validating %s', yaml_file)

        self.logger.info('Validation successful')

    def import_project(self):
        """
        Take a list of YAML files from a directory and use it as the source to build
        singer compatible json files and organise them into pipeline directory structure
        """
        # Read the YAML config files and transform/save into singer compatible
        # JSON files in a common directory structure
        config = Config.from_yamls(self.config_dir, self.args.dir, self.args.secret)
        config.save()

        # Activating tap stream selections
        #
        # Run every tap in discovery mode to generate the singer specific
        # properties.json files for the taps. The properties file than
        # updated to replicate only the tables that is defined in the YAML
        # files and to use the required replication methods
        #
        # The tap Discovery mode needs to connect to each source databases and
        # doing that sequentially is slow. For a better performance we do it
        # in parallel.
        self.logger.info('ACTIVATING TAP STREAM SELECTIONS...')
        total_targets = 0
        total_taps = 0
        discover_excs = []

        # Import every tap from every target
        start_time = datetime.now()
        for target in config.targets.values():
            total_targets += 1
            total_taps += len(target.get('taps'))

            with parallel_backend('threading', n_jobs=-1):
                # Discover taps in parallel and return the list
                #  of exception of the failed ones
                discover_excs.extend(list(filter(None,
                                                 Parallel(verbose=100)(delayed(self.discover_tap)(
                                                     tap=tap,
                                                     target=target
                                                 ) for tap in target.get('taps')))))

        # Log summary
        end_time = datetime.now()
        # pylint: disable=logging-too-many-args
        self.logger.info(
            """
            -------------------------------------------------------
            IMPORTING YAML CONFIGS FINISHED
            -------------------------------------------------------
                Total targets to import        : %s
                Total taps to import           : %s
                Taps imported successfully     : %s
                Taps failed to import          : %s
                Runtime                        : %s
            -------------------------------------------------------
            """,
            total_targets,
            total_taps,
            total_taps - len(discover_excs),
            str(discover_excs),
            end_time - start_time
        )
        if len(discover_excs) > 0:
            sys.exit(1)

    def encrypt_string(self):
        """
        Encrypt the supplied string using the provided vault secret
        """
        b_ciphertext = utils.vault_encrypt(self.args.string, self.args.secret)
        yaml_text = utils.vault_format_ciphertext_yaml(b_ciphertext)

        print(yaml_text)
        print('Encryption successful')

    def _is_initial_sync_required(self, replication_method: str, stream_bookmark: Dict) -> bool:
        """
            Detects if a stream needs initial sync or not.
            Initial sync is required for INCREMENTAL and LOG_BASED tables
            where the state file has no valid bookmark.

            Valid bookmark keys:
              'replication_key_value' key created for INCREMENTAL tables
              'log_pos' key created by MySQL LOG_BASED tables
              'lsn' key created by PostgreSQL LOG_BASED tables
              'modified_since' key created by CSV S3 tables

            FULL_TABLE replication method is taken as initial sync required
        :param replication_method: stream replication method
        :param stream_bookmark: stream state bookmark
        :return: Boolean, True if needs initial sync, False otherwise
        """
        return replication_method == self.FULL_TABLE or (
            (replication_method in [self.INCREMENTAL, self.LOG_BASED]) and
            (not ('replication_key_value' in stream_bookmark or
                  'log_pos' in stream_bookmark or
                  'lsn' in stream_bookmark or
                  'modified_since' in stream_bookmark  # this is replication key for tap-s3-csv used by Singer
                  )))

    # pylint: disable=unused-argument
    def _exit_gracefully(self, sig, frame, exit_code=1):
        self.logger.info('Stopping gracefully...')

        # Rename log files from running to terminated status
        if self.tap_run_log_file:
            tap_run_log_file_running = f'{self.tap_run_log_file}.running'
            tap_run_log_file_terminated = f'{self.tap_run_log_file}.terminated'

            if os.path.isfile(tap_run_log_file_running):
                os.rename(tap_run_log_file_running, tap_run_log_file_terminated)

        sys.exit(exit_code)

    def _print_tap_run_summary(self, status, start_time, end_time):
        summary = f"""
-------------------------------------------------------
TAP RUN SUMMARY
-------------------------------------------------------
    Status  : {status}
    Runtime : {end_time - start_time}
-------------------------------------------------------
"""

        # Print summary to stdout
        self.logger.info(summary)

        # Add summary to tap run log file
        if self.tap_run_log_file:
            tap_run_log_file_success = f'{self.tap_run_log_file}.success'
            tap_run_log_file_failed = f'{self.tap_run_log_file}.failed'

            # Find which log file we need to write the summary
            log_file_to_write_summary = None
            if os.path.isfile(tap_run_log_file_success):
                log_file_to_write_summary = tap_run_log_file_success
            elif os.path.isfile(tap_run_log_file_failed):
                log_file_to_write_summary = tap_run_log_file_failed

            # Append the summary to the right log file
            if log_file_to_write_summary:
                with open(log_file_to_write_summary, 'a') as logfile:
                    logfile.write(summary)

    # pylint: disable=unused-variable
    def _run_post_import_tap_checks(self, tap, target) -> list:
        """
            Run post import checks on a tap properties object.

        :param tap_properties: tap properties object
        :return: List of errors. If no error returns an empty list
        """
        errors = []

        # Foreach stream (table) in the original properties
        for stream_idx, stream in enumerate(tap.get('streams', tap)):
            # Collect required properties from the properties file
            tap_stream_id = stream.get('tap_stream_id')
            metadata = stream.get('metadata', [])

            # Collect further properties from the tap and target properties
            table_meta = {}
            for meta_idx, meta in enumerate(metadata):
                if isinstance(meta, dict) and len(meta.get('breadcrumb', [])) == 0:
                    table_meta = meta.get('metadata')
                    break

            selected = table_meta.get('selected', False)
            replication_method = table_meta.get('replication-method')
            table_key_properties = table_meta.get('table-key-properties', [])
            primary_key_required = target.get('primary_key_required', True)

            # Check if primary key is set for INCREMENTAL and LOG_BASED replications
            if (selected and replication_method in [self.INCREMENTAL, self.LOG_BASED] and
                    len(table_key_properties) == 0 and primary_key_required):
                errors.append(f'No primary key set for - {replication_method} {tap_stream_id}.')
                break

        return errors<|MERGE_RESOLUTION|>--- conflicted
+++ resolved
@@ -626,14 +626,10 @@
 
     # pylint: disable=too-many-locals,inconsistent-return-statements
     def discover_tap(self, tap=None, target=None):
-<<<<<<< HEAD
         """
         Run a specific tap in discovery mode. Discovery mode is connecting to the data source
         and collecting information that is required for running the tap.
         """
-        # Define tap props
-=======
->>>>>>> 04c43bd0
         if tap is None:
             tap = self.tap
         if target is None:
