--- conflicted
+++ resolved
@@ -1471,33 +1471,10 @@
                 target_id=target_id,
             )
 
-<<<<<<< HEAD
-            if ConnectorType(target_type) in FASTSYNC_PAIRS.get(ConnectorType(tap_type), set()):
-                self.run_tap_fastsync(
-                    tap=tap_params, target=target_params, transform=transform_params
-                )
-
-            else:
-                self.tap_run_log_file = os.path.join(
-                    log_dir, f'{target_id}-{tap_id}-{current_time}.singer.log'
-                )
-                stream_buffer_size = self.tap.get(
-                    'stream_buffer_size', commands.DEFAULT_STREAM_BUFFER_SIZE
-                )
-
-                self.run_tap_singer(
-                    tap=tap_params,
-                    target=target_params,
-                    transform=transform_params,
-                    stream_buffer_size=stream_buffer_size,
-                )
-=======
-                self.run_tap_fastsync(
-                    tap=tap_params, target=target_params, transform=transform_params
-                )
->>>>>>> 963d4519
-
-        # Delete temp file if there is any
+            self.run_tap_fastsync(
+                tap=tap_params, target=target_params, transform=transform_params
+            )
+
         except commands.RunCommandException as exc:
             self.logger.exception(exc)
             self.send_alert(message=f'Failed to sync tables in {tap_id} tap', exc=exc)
