--- conflicted
+++ resolved
@@ -238,20 +238,20 @@
             'default_replication_method': 'LOG_BASED',
             'default_data_flattening_max_level': 0
         },
-<<<<<<< HEAD
+        'tap-shopify': {
+            'tap_config_extras': {},
+            'tap_stream_id_pattern': '{{table_name}}',
+            'tap_stream_name_pattern': '{{table_name}}',
+            'tap_catalog_argument': '--catalog',
+            'default_replication_method': 'INCREMENTAL',
+            'default_data_flattening_max_level': 0
+        },
         'tap-slack': {
-=======
-        'tap-shopify': {
->>>>>>> b4b5c4af
-            'tap_config_extras': {},
-            'tap_stream_id_pattern': '{{table_name}}',
-            'tap_stream_name_pattern': '{{table_name}}',
-            'tap_catalog_argument': '--catalog',
-<<<<<<< HEAD
-            'default_replication_method': 'LOG_BASED',
-=======
-            'default_replication_method': 'INCREMENTAL',
->>>>>>> b4b5c4af
+            'tap_config_extras': {},
+            'tap_stream_id_pattern': '{{table_name}}',
+            'tap_stream_name_pattern': '{{table_name}}',
+            'tap_catalog_argument': '--catalog',
+            'default_replication_method': 'LOG_BASED',
             'default_data_flattening_max_level': 0
         },
         # Default values to use as a fallback method
