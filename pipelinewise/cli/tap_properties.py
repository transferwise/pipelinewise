"""
PipelineWise CLI - Tap property details
"""
import logging
import random

LOGGER = logging.getLogger('Pipelinewise CLI')


def generate_tap_mysql_server_id():
    """
    Generating a server id for a mysql tap that uniquely
    identifies the client. Server ID is required to avoid
    broken connection when multiple taps connecting to
    the same mysql server
    """
    return 900000000 + random.randint(1, 90000000)


def generate_tap_s3_csv_to_table_mappings(tap):
    """
    Generating a csv file to table mapping for an s3-csv
    tap. The mapping defines which files needs to be loaded into
    which table and what are the csv characteristics

    Example output that compatible with tap-s3-csv tap:
        "tables": [{
            "table_name": "my_table",
            "search_prefix": "feeds",
            "search_pattern": "export_file_.*.csv",
            "key_properties": ["id"],
            "delimiter": ","
        }]
    """
    s3_csv_tables = []

    # Using the input tap YAML we can generate the
    # required config.json for the tap-s3-csv
    schemas = tap.get('schemas', []) if tap else None
    if schemas:
        # We take the first schema
        tables = schemas[0].get('tables', [])
        for table in tables:
            csv_to_table_mapping = table.get('s3_csv_mapping', {})
            if csv_to_table_mapping:
                csv_to_table_mapping['table_name'] = table['table_name']
                s3_csv_tables.append(csv_to_table_mapping)

    return s3_csv_tables


# Taps are implemented by different persons and teams without
# common naming convention and structures in the tap specific
# properties.json.
#
# Since PipelineWise is using common YAML configuration files across
# every supported tap we need to normalise the naming differences to
# implement common functions that work smoothly with every tap.
# i.e. stream selection, transformations, etc.
def get_tap_properties(tap=None):
    """
    Returns the full dictionary of every tap properties
    """
    return {
        'tap-mysql': {
            'tap_config_extras': {
                # Generate unique server id's to avoid broken connection
                # when multiple taps reading from the same mysql server
                'server_id': generate_tap_mysql_server_id()
            },
            'tap_stream_id_pattern': '{{schema_name}}-{{table_name}}',
            'tap_stream_name_pattern': '{{schema_name}}-{{table_name}}',
            'tap_catalog_argument': '--properties',
            'default_replication_method': 'LOG_BASED',
            'default_data_flattening_max_level': 0
        },
        'tap-postgres': {
            'tap_config_extras': {
                # Postgres can run multiple databases in the same PG instance.
                #
                # To avoid table name collision problems when loading
                # two tables with the same name but from two different postgres
                # databases from the same PG instance we force tap-postgres to filter
                # only the db that's in scope
                'filter_dbs': tap.get('db_conn', {}).get('dbname') if tap else None
            },
            'tap_stream_id_pattern': '{{schema_name}}-{{table_name}}',
            'tap_stream_name_pattern': '{{schema_name}}-{{table_name}}',
            'tap_catalog_argument': '--properties',
            'default_replication_method': 'LOG_BASED',
            'default_data_flattening_max_level': 0
        },
        'tap-oracle': {
            'tap_config_extras': {},
            'tap_stream_id_pattern': '{{schema_name}}-{{table_name}}',
            'tap_stream_name_pattern': '{{schema_name}}-{{table_name}}',
            'tap_catalog_argument': '--catalog',
            'default_replication_method': 'LOG_BASED',
            'default_data_flattening_max_level': 0
        },
<<<<<<< HEAD
        'tap-kafka': {
            'tap_config_extras': {
                'encoding': 'utf-8'
            },
            'tap_stream_id_pattern': '{{table_name}}',
            'tap_stream_name_pattern': '{{table_name}}',
            'tap_catalog_argument': '--properties',
            'default_replication_method': 'LOG_BASED',
            'default_data_flattening_max_level': 10
=======
        'tap_stream_id_pattern': '{{table_name}}',
        'tap_stream_name_pattern': '{{table_name}}',
        'tap_catalog_argument': '--properties',
        'default_replication_method': 'LOG_BASED',
        'default_data_flattening_max_level': 0
    },

    'tap-zendesk': {
        'tap_config_extras': {
            'rate_limit': 1000,
            'max_workers': 10,
            'batch_size': 50
>>>>>>> 04c43bd0
        },
        'tap-zendesk': {
            'tap_config_extras': {
                'rate_limit': 1000,
                'max_workers': 10,
                'batch_size': 50
            },
            'tap_stream_id_pattern': '{{table_name}}',
            'tap_stream_name_pattern': '{{table_name}}',
            'tap_catalog_argument': '--catalog',
            'default_replication_method': 'INCREMENTAL',
            'default_data_flattening_max_level': 10
        },
        'tap-adwords': {
            'tap_config_extras': {},
            'tap_stream_id_pattern': '{{table_name}}',
            'tap_stream_name_pattern': '{{table_name}}',
            'tap_catalog_argument': '--catalog',
            'default_replication_method': 'INCREMENTAL',
            'default_data_flattening_max_level': 0
        },
        'tap-jira': {
            'tap_config_extras': {
                'user_agent': 'PipelineWise - Tap Jira'
            },
            'tap_stream_id_pattern': '{{table_name}}',
            'tap_stream_name_pattern': '{{table_name}}',
            'tap_catalog_argument': '--properties',
            'default_replication_method': 'INCREMENTAL',
            'default_data_flattening_max_level': 0
        },
        'tap-s3-csv': {
            'tap_config_extras': {
                'tables': generate_tap_s3_csv_to_table_mappings(tap)
            },
            'tap_stream_id_pattern': '{{table_name}}',
            'tap_stream_name_pattern': '{{table_name}}',
            'tap_catalog_argument': '--properties',
            'default_replication_method': 'INCREMENTAL',
            'default_data_flattening_max_level': 0
        },
        'tap-snowflake': {
            'tap_config_extras': {
                # PipelineWise doesn't support replicating from multiple
                # databases by one tap but tap-postgres does.
                #
                # To avoid problems of loading two tables with the same name
                # but from differnet dbs we force tap-postgres to filter only
                # the db that's in scope
                'filter_dbs': tap.get('db_conn', {}).get('dbname') if tap else None
            },
            'tap_stream_id_pattern': '{{database_name}}-{{schema_name}}-{{table_name}}',
            'tap_stream_name_pattern': '{{schema_name}}-{{table_name}}',
            'tap_catalog_argument': '--properties',
            'default_replication_method': 'INCREMENTAL',
            'default_data_flattening_max_level': 0
        },
        'tap-salesforce': {
            'tap_config_extras': {
                'select_fields_by_default': True
            },
            'tap_stream_id_pattern': '{{table_name}}',
            'tap_stream_name_pattern': '{{table_name}}',
            'tap_catalog_argument': '--properties',
            'default_replication_method': 'INCREMENTAL',
            'default_data_flattening_max_level': 10
        },

        # Default values to use as a fallback method
        'DEFAULT': {
            'tap_config_extras': {},
            'tap_stream_id_pattern': '{{schema_name}}-{{table_name}}',
            'tap_stream_name_pattern': '{{schema_name}}-{{table_name}}',
            'tap_catalog_argument': '--catalog',
            'default_replication_method': 'LOG_BASED',
            'default_data_flattening_max_level': 0
        },
    }<|MERGE_RESOLUTION|>--- conflicted
+++ resolved
@@ -98,7 +98,6 @@
             'default_replication_method': 'LOG_BASED',
             'default_data_flattening_max_level': 0
         },
-<<<<<<< HEAD
         'tap-kafka': {
             'tap_config_extras': {
                 'encoding': 'utf-8'
@@ -107,21 +106,7 @@
             'tap_stream_name_pattern': '{{table_name}}',
             'tap_catalog_argument': '--properties',
             'default_replication_method': 'LOG_BASED',
-            'default_data_flattening_max_level': 10
-=======
-        'tap_stream_id_pattern': '{{table_name}}',
-        'tap_stream_name_pattern': '{{table_name}}',
-        'tap_catalog_argument': '--properties',
-        'default_replication_method': 'LOG_BASED',
-        'default_data_flattening_max_level': 0
-    },
-
-    'tap-zendesk': {
-        'tap_config_extras': {
-            'rate_limit': 1000,
-            'max_workers': 10,
-            'batch_size': 50
->>>>>>> 04c43bd0
+            'default_data_flattening_max_level': 0
         },
         'tap-zendesk': {
             'tap_config_extras': {
