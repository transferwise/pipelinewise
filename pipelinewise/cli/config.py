--- conflicted
+++ resolved
@@ -81,15 +81,8 @@
             taps[tap_id] = tap_data
 
         # Link taps to targets
-<<<<<<< HEAD
-        for target_key in targets:
-            for tap_key in taps:
-                if taps.get(tap_key).get('target') == targets.get(target_key).get('id'):
-                    targets.get(target_key).get('taps').append(taps.get(tap_key))
-=======
-        for target_key in targets.keys():
+        for target_key in targets
             targets[target_key]['taps'] = [tap for tap in taps.values() if tap['target'] == target_key]
->>>>>>> 6693c06c
 
         # Final structure is ready
         config.targets = targets
@@ -140,21 +133,11 @@
         self.save_main_config_json()
 
         # Save every target config json
-<<<<<<< HEAD
-        for target_key in self.targets:
-            target = self.targets[target_key]
-            self.save_target_jsons(target)
-
-            # Save every tap JSON files
-            # pylint: disable=unused-variable
-            for i, tap in enumerate(target['taps']):
-=======
         for target in self.targets.values():
             self.save_target_jsons(target)
 
             # Save every tap JSON files
             for tap in target['taps']:
->>>>>>> 6693c06c
                 extra_config_keys = utils.get_tap_extra_config_keys(tap)
                 self.save_tap_jsons(target, tap, extra_config_keys)
 
