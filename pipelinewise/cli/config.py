"""
PipelineWise CLI - Configuration class
"""
import logging
import os
import sys

from pipelinewise.fastsync.commons.utils import safe_column_name

from . import utils


class Config:
    """PipelineWise Configuration Class"""

    def __init__(self, config_dir):
        """
        Class Constructor

        Initialising a configuration with an empty list of data flows
        """
        self.logger = logging.getLogger('Pipelinewise CLI')
        self.config_dir = config_dir
        self.config_path = os.path.join(self.config_dir, 'config.json')

        self.targets = []

    @classmethod
    # pylint: disable=too-many-locals
    def from_yamls(cls, config_dir, yaml_dir='.', vault_secret=None):
        """
        Class Constructor

        Initialising a configuration from YAML files.

        Pipelinewise can import and generate singer configurations files
        from human friendly easy to understand YAML files.
        """
        config = cls(config_dir)
        targets = {}
        taps = {}

        config.logger.info('Searching YAML config files in %s', yaml_dir)
        tap_yamls, target_yamls = utils.get_tap_target_names(yaml_dir)

        target_schema = utils.load_schema('target')
        tap_schema = utils.load_schema('tap')

        # Load every target yaml into targets dictionary
        for yaml_file in target_yamls:
            config.logger.info('LOADING TARGET: %s', yaml_file)
            target_data = utils.load_yaml(os.path.join(yaml_dir, yaml_file), vault_secret)
            utils.validate(instance=target_data, schema=target_schema)

            # Add generated extra keys that not available in the YAML
            target_id = target_data['id']

            target_data['files'] = config.get_connector_files(config.get_target_dir(target_id))
            target_data['taps'] = []

            # Add target to list
            targets[target_id] = target_data

        # Load every tap yaml into targets dictionary
        for yaml_file in tap_yamls:
            config.logger.info('LOADING TAP: %s', yaml_file)
            tap_data = utils.load_yaml(os.path.join(yaml_dir, yaml_file), vault_secret)
            utils.validate(instance=tap_data, schema=tap_schema)

            tap_id = tap_data['id']
            target_id = tap_data['target']
            if target_id not in targets:
                config.logger.error("Can't find the target with the ID \"%s\" but it's referenced in %s", target_id,
                                    yaml_file)
                sys.exit(1)

            # Add generated extra keys that not available in the YAML
            tap_data['files'] = config.get_connector_files(config.get_tap_dir(target_id, tap_id))

            # Add tap to list
            taps[tap_id] = tap_data

        # Link taps to targets
        for target_key in targets:
            for tap_key in taps:
                if taps.get(tap_key).get('target') == targets.get(target_key).get('id'):
                    targets.get(target_key).get('taps').append(taps.get(tap_key))

        # Final structure is ready
        config.targets = targets

        return config

    def get_target_dir(self, target_id):
        """
        Returns the absolute path of a target configuration directory
        """
        return os.path.join(self.config_dir, target_id)

    def get_tap_dir(self, target_id, tap_id):
        """
        Returns the absolute path of a tap configuration directory
        """
        return os.path.join(self.config_dir, target_id, tap_id)

    @staticmethod
    def get_connector_files(connector_dir):
        """
        Returns the absolute paths of a tap/target configuration files
        """
        return {
            'config': os.path.join(connector_dir, 'config.json'),
            'inheritable_config': os.path.join(connector_dir, 'inheritable_config.json'),
            'properties': os.path.join(connector_dir, 'properties.json'),
            'state': os.path.join(connector_dir, 'state.json'),
            'transformation': os.path.join(connector_dir, 'transformation.json'),
            'selection': os.path.join(connector_dir, 'selection.json'),
        }

    def save(self):
        """
        Generating pipelinewise configuration directory layout on the disk.

        The pipelinewise configuration is a group of JSON files organised
        into a common directory structure and usually deployed into
        ~/.pipelinewise
        """
        self.logger.info('SAVING CONFIG')
        self.save_main_config_json()

        # Save every target config json
        for target_key in self.targets:
            target = self.targets[target_key]
            self.save_target_jsons(target)

            # Save every tap JSON files
            # pylint: disable=unused-variable
            for i, tap in enumerate(target['taps']):
                extra_config_keys = utils.get_tap_extra_config_keys(tap)
                self.save_tap_jsons(target, tap, extra_config_keys)

    def save_main_config_json(self):
        """
        Generating pipelinewise main config.json file

        This is in the main config directory, usually at ~/.pipelinewise/config.json
        and has the list of targets and its taps with some basic information.
        """
        self.logger.info('SAVING MAIN CONFIG JSON to %s', self.config_path)
        targets = []

        # Generate dictionary for config.json
        for key in self.targets:
            taps = []
            for tap in self.targets[key].get('taps'):
                taps.append({
                    'id': tap.get('id'),
                    'name': tap.get('name'),
                    'type': tap.get('type'),
                    'owner': tap.get('owner'),
                    'enabled': True
                })

            targets.append({
                'id': self.targets[key].get('id'),
                'name': self.targets[key].get('name'),
                'status': 'ready',
                'type': self.targets[key].get('type'),
                'taps': taps
            })
        main_config = {'targets': targets}

        # Create config dir if not exists
        if not os.path.exists(self.config_dir):
            os.mkdir(self.config_dir)

        # Save to JSON
        utils.save_json(main_config, self.config_path)

    def save_target_jsons(self, target):
        """
        Generating JSON config files for a singer target connector:
            1. config.json             :(Singer spec):  Tap connection details
        """
        target_dir = self.get_target_dir(target.get('id'))
        target_config_path = os.path.join(target_dir, 'config.json')
        self.logger.info('SAVING TARGET JSONS to %s', target_config_path)

        # Create target dir if not exists
        if not os.path.exists(target_dir):
            os.mkdir(target_dir)

        # Save target config.json
        utils.save_json(target.get('db_conn'), target_config_path)

    # pylint: disable=too-many-locals
    def save_tap_jsons(self, target, tap, extra_config_keys=None):
        """
        Generating JSON config files for a singer tap connector:
            1. config.json             :(Singer spec):  Tap connection details
            2. properties.json         :(Singer spec):  Tap schema properties (generated)
            3. state.json              :(Singer spec):  Bookmark for incremental and log_based
                                                        replications

            4. selection.json          :(Pipelinewise): List of streams/tables to replicate
            5. inheritabel_config.json :(Pipelinewise): Extra config keys for the linked
                                                        singer target connector that
                                                        pipelinewise will pass at run time
            6. transformation.json     :(Pipelinewise): Column transformations between the
                                                        tap and target
        """
        if extra_config_keys is None:
            extra_config_keys = {}
        tap_dir = self.get_tap_dir(target.get('id'), tap.get('id'))
        self.logger.info('SAVING TAP JSONS to %s', tap_dir)

        # Define tap JSON file paths
        tap_config_path = os.path.join(tap_dir, 'config.json')
        tap_selection_path = os.path.join(tap_dir, 'selection.json')
        tap_transformation_path = os.path.join(tap_dir, 'transformation.json')
        tap_inheritable_config_path = os.path.join(tap_dir, 'inheritable_config.json')

        # Create tap dir if not exists
        if not os.path.exists(tap_dir):
            os.mkdir(tap_dir)

        # Generate tap config dict: a merged dictionary of db_connection and optional extra_keys
        tap_config = {**tap.get('db_conn'), **extra_config_keys}

        # Get additional properties will be needed later to generate tap_stream_id
        tap_dbname = tap_config.get('dbname')

        # Generate tap selection
        selection = []
        for schema in tap.get('schemas', []):
            schema_name = schema.get('source_schema')
            for table in schema.get('tables', []):
                table_name = table.get('table_name')
                replication_method = table.get('replication_method', utils.get_tap_default_replication_method(tap))
                selection.append(utils.delete_empty_keys({
                    'tap_stream_id': utils.get_tap_stream_id(tap, tap_dbname, schema_name, table_name),
                    'replication_method': replication_method,

                    # Add replication_key only if replication_method is INCREMENTAL
                    'replication_key': table.get('replication_key') if replication_method == 'INCREMENTAL' else None
                }))
        tap_selection = {'selection': selection}

        # Generate tap transformation
        transformations = []
        for schema in tap.get('schemas', []):
            schema_name = schema.get('source_schema')
            for table in schema.get('tables', []):
                table_name = table.get('table_name')
                for trans in table.get('transformations', []):
                    transformations.append({
                        'tap_stream_name': utils.get_tap_stream_name(tap, tap_dbname, schema_name, table_name),
                        'field_id': trans['column'],
                        # Make column name safe by wrapping it in quotes, it's useful when a field_id is a reserved word
                        # to be used by target snowflake in fastsync
                        'safe_field_id': safe_column_name(trans['column']),
                        'type': trans['type'],
                        'when': trans.get('when')
                    })
        tap_transformation = {
            'transformations': transformations
        }

        # Generate stream to schema mapping
        schema_mapping = {}
        for schema in tap.get('schemas', []):
            source_schema = schema.get('source_schema')
            target_schema = schema.get('target_schema')
            target_schema_select_perms = schema.get('target_schema_select_permissions', [])

            schema_mapping[source_schema] = {
                'target_schema': target_schema,
                'target_schema_select_permissions': target_schema_select_perms
            }

            # Schema mapping can include list of indices to create. Some target components
            # like target-postgres create indices automatically
            indices = {}
            for table in schema.get('tables', []):
                table_name = table.get('table_name')
                table_indices = table.get('indices')
                if table_indices:
                    indices[table_name] = table_indices

            # Add indices map to schema mapping
            if indices:
                schema_mapping[source_schema]['indices'] = indices

        # Generate tap inheritable_config dict
        tap_inheritable_config = utils.delete_empty_keys({
            'batch_size_rows': tap.get('batch_size_rows'),
            'hard_delete': tap.get('hard_delete', True),
            'flush_all_streams': tap.get('flush_all_streams', False),
            'primary_key_required': tap.get('primary_key_required', True),
            'default_target_schema': tap.get('default_target_schema'),
            'default_target_schema_select_permissions': tap.get('default_target_schema_select_permissions'),
            'schema_mapping': schema_mapping,

            # data_flattening_max_level
            # -------------------------
            #
            # 'data_flattening_max_level' is an optional parameter in some target connectors that specifies
            # how to load nested object into destination.
            #
            # We can load the original object represented as JSON or string (data flattening off) or we can
            # flatten the schema and data by creating columns automatically. When 'data_flattening_max_level'
            # is set to 0 then flattening functionality is turned off.
            #
            #  The value can be set in mutliple place and evaluated in the following order:
            # ------------
            #   1: First we try to find it in the tap YAML
            #   2: Second we try to get the tap type specific default value
            #   3: Otherwise we set flattening level to 0 (disabled)
<<<<<<< HEAD
            'data_flattening_max_level': tap.get('data_flattening_max_level',
                                                 utils.get_tap_property(tap, 'default_data_flattening_max_level') or 0)
=======
            "data_flattening_max_level": tap.get('data_flattening_max_level',
                                                 utils.get_tap_property(tap, 'default_data_flattening_max_level') or 0),
            "validate_records": tap.get('validate_records', False)
>>>>>>> 04c43bd0
        })

        # Save the generated JSON files
        utils.save_json(tap_config, tap_config_path)
        utils.save_json(tap_inheritable_config, tap_inheritable_config_path)
        utils.save_json(tap_transformation, tap_transformation_path)
        utils.save_json(tap_selection, tap_selection_path)<|MERGE_RESOLUTION|>--- conflicted
+++ resolved
@@ -316,14 +316,9 @@
             #   1: First we try to find it in the tap YAML
             #   2: Second we try to get the tap type specific default value
             #   3: Otherwise we set flattening level to 0 (disabled)
-<<<<<<< HEAD
-            'data_flattening_max_level': tap.get('data_flattening_max_level',
-                                                 utils.get_tap_property(tap, 'default_data_flattening_max_level') or 0)
-=======
             "data_flattening_max_level": tap.get('data_flattening_max_level',
                                                  utils.get_tap_property(tap, 'default_data_flattening_max_level') or 0),
             "validate_records": tap.get('validate_records', False)
->>>>>>> 04c43bd0
         })
 
         # Save the generated JSON files
