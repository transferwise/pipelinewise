"""
PipelineWise CLI - Configuration class
"""
import logging
import os
import sys

from pipelinewise.fastsync.commons.utils import safe_column_name

from . import utils


class Config:
    """PipelineWise Configuration Class"""

    def __init__(self, config_dir):
        """
        Class Constructor

        Initialising a configuration with an empty list of data flows
        """
        self.logger = logging.getLogger('Pipelinewise CLI')
        self.config_dir = config_dir
        self.config_path = os.path.join(self.config_dir, 'config.json')

        self.targets = []

    @classmethod
    # pylint: disable=too-many-locals
    def from_yamls(cls, config_dir, yaml_dir='.', vault_secret=None):
        """
        Class Constructor

        Initialising a configuration from YAML files.

        Pipelinewise can import and generate singer configurations files
        from human friendly easy to understand YAML files.
        """
        config = cls(config_dir)
        targets = {}
        taps = {}

        config.logger.info('Searching YAML config files in %s', yaml_dir)
        tap_yamls, target_yamls = utils.get_tap_target_names(yaml_dir)

        target_schema = utils.load_schema('target')
        tap_schema = utils.load_schema('tap')

        # Load every target yaml into targets dictionary
        for yaml_file in target_yamls:
            config.logger.info('LOADING TARGET: %s', yaml_file)
            target_data = utils.load_yaml(os.path.join(yaml_dir, yaml_file), vault_secret)
            utils.validate(instance=target_data, schema=target_schema)

            # Add generated extra keys that not available in the YAML
            target_id = target_data['id']

            target_data['files'] = config.get_connector_files(config.get_target_dir(target_id))
            target_data['taps'] = []

            # Add target to list
            targets[target_id] = target_data

        # Load every tap yaml into targets dictionary
        for yaml_file in tap_yamls:
            config.logger.info('LOADING TAP: %s', yaml_file)
            tap_data = utils.load_yaml(os.path.join(yaml_dir, yaml_file), vault_secret)
            utils.validate(instance=tap_data, schema=tap_schema)

            tap_id = tap_data['id']
            target_id = tap_data['target']
            if target_id not in targets:
                config.logger.error("Can't find the target with the ID \"%s\" but it's referenced in %s", target_id,
                                    yaml_file)
                sys.exit(1)

            # Add generated extra keys that not available in the YAML
            tap_data['files'] = config.get_connector_files(config.get_tap_dir(target_id, tap_id))

            # Add tap to list
            taps[tap_id] = tap_data

        # Link taps to targets
        for target_key in targets:
            for tap_key in taps:
                if taps.get(tap_key).get('target') == targets.get(target_key).get('id'):
                    targets.get(target_key).get('taps').append(taps.get(tap_key))

        # Final structure is ready
        config.targets = targets

        return config

    def get_temp_dir(self):
        """
        Returns the tap specific temp directory
        """
        return os.path.join(self.config_dir, 'tmp')

    def get_target_dir(self, target_id):
        """
        Returns the absolute path of a target configuration directory
        """
        return os.path.join(self.config_dir, target_id)

    def get_tap_dir(self, target_id, tap_id):
        """
        Returns the absolute path of a tap configuration directory
        """
        return os.path.join(self.config_dir, target_id, tap_id)

    @staticmethod
    def get_connector_files(connector_dir):
        """
        Returns the absolute paths of a tap/target configuration files
        """
        return {
            'config': os.path.join(connector_dir, 'config.json'),
            'inheritable_config': os.path.join(connector_dir, 'inheritable_config.json'),
            'properties': os.path.join(connector_dir, 'properties.json'),
            'state': os.path.join(connector_dir, 'state.json'),
            'transformation': os.path.join(connector_dir, 'transformation.json'),
            'selection': os.path.join(connector_dir, 'selection.json'),
        }

    def save(self):
        """
        Generating pipelinewise configuration directory layout on the disk.

        The pipelinewise configuration is a group of JSON files organised
        into a common directory structure and usually deployed into
        ~/.pipelinewise
        """
        self.logger.info('SAVING CONFIG')
        self.save_main_config_json()

        # Save every target config json
        for target_key in self.targets:
            target = self.targets[target_key]
            self.save_target_jsons(target)

            # Save every tap JSON files
            # pylint: disable=unused-variable
            for i, tap in enumerate(target['taps']):
                extra_config_keys = utils.get_tap_extra_config_keys(tap)
                self.save_tap_jsons(target, tap, extra_config_keys)

    def save_main_config_json(self):
        """
        Generating pipelinewise main config.json file

        This is in the main config directory, usually at ~/.pipelinewise/config.json
        and has the list of targets and its taps with some basic information.
        """
        self.logger.info('SAVING MAIN CONFIG JSON to %s', self.config_path)
        targets = []

        # Generate dictionary for config.json
        for key in self.targets:
            taps = []
            for tap in self.targets[key].get('taps'):
                taps.append({
                    'id': tap.get('id'),
                    'name': tap.get('name'),
                    'type': tap.get('type'),
                    'owner': tap.get('owner'),
                    'enabled': True
                })

            targets.append({
                'id': self.targets[key].get('id'),
                'name': self.targets[key].get('name'),
                'status': 'ready',
                'type': self.targets[key].get('type'),
                'taps': taps
            })
        main_config = {'targets': targets}

        # Create config dir if not exists
        if not os.path.exists(self.config_dir):
            os.mkdir(self.config_dir)

        # Save to JSON
        utils.save_json(main_config, self.config_path)

    def save_target_jsons(self, target):
        """
        Generating JSON config files for a singer target connector:
            1. config.json             :(Singer spec):  Tap connection details
        """
        target_dir = self.get_target_dir(target.get('id'))
        target_config_path = os.path.join(target_dir, 'config.json')
        self.logger.info('SAVING TARGET JSONS to %s', target_config_path)

        # Create target dir if not exists
        if not os.path.exists(target_dir):
            os.mkdir(target_dir)

        # Save target config.json
        utils.save_json(target.get('db_conn'), target_config_path)

    # pylint: disable=too-many-locals
    def save_tap_jsons(self, target, tap, extra_config_keys=None):
        """
        Generating JSON config files for a singer tap connector:
            1. config.json             :(Singer spec):  Tap connection details
            2. properties.json         :(Singer spec):  Tap schema properties (generated)
            3. state.json              :(Singer spec):  Bookmark for incremental and log_based
                                                        replications

            4. selection.json          :(Pipelinewise): List of streams/tables to replicate
            5. inheritabel_config.json :(Pipelinewise): Extra config keys for the linked
                                                        singer target connector that
                                                        pipelinewise will pass at run time
            6. transformation.json     :(Pipelinewise): Column transformations between the
                                                        tap and target
        """
        if extra_config_keys is None:
            extra_config_keys = {}
        tap_dir = self.get_tap_dir(target.get('id'), tap.get('id'))
        self.logger.info('SAVING TAP JSONS to %s', tap_dir)

        # Define tap JSON file paths
        tap_config_path = os.path.join(tap_dir, 'config.json')
        tap_selection_path = os.path.join(tap_dir, 'selection.json')
        tap_transformation_path = os.path.join(tap_dir, 'transformation.json')
        tap_inheritable_config_path = os.path.join(tap_dir, 'inheritable_config.json')

        # Create tap dir if not exists
        if not os.path.exists(tap_dir):
            os.mkdir(tap_dir)

        # Generate tap config dict: a merged dictionary of db_connection and optional extra_keys
        tap_config = {**tap.get('db_conn'), **extra_config_keys}

        # Get additional properties will be needed later to generate tap_stream_id
        tap_dbname = tap_config.get('dbname')

        # Generate tap selection
        selection = []
        for schema in tap.get('schemas', []):
            schema_name = schema.get('source_schema')
            for table in schema.get('tables', []):
                table_name = table.get('table_name')
                replication_method = table.get('replication_method', utils.get_tap_default_replication_method(tap))
                selection.append(utils.delete_empty_keys({
                    'tap_stream_id': utils.get_tap_stream_id(tap, tap_dbname, schema_name, table_name),
                    'replication_method': replication_method,

                    # Add replication_key only if replication_method is INCREMENTAL
                    'replication_key': table.get('replication_key') if replication_method == 'INCREMENTAL' else None
                }))
        tap_selection = {'selection': selection}

        # Generate tap transformation
        transformations = []
        for schema in tap.get('schemas', []):
            schema_name = schema.get('source_schema')
            for table in schema.get('tables', []):
                table_name = table.get('table_name')
                for trans in table.get('transformations', []):
                    transformations.append({
                        'tap_stream_name': utils.get_tap_stream_name(tap, tap_dbname, schema_name, table_name),
                        'field_id': trans['column'],
                        # Make column name safe by wrapping it in quotes, it's useful when a field_id is a reserved word
                        # to be used by target snowflake in fastsync
                        'safe_field_id': safe_column_name(trans['column']),
                        'type': trans['type'],
                        'when': trans.get('when')
                    })
        tap_transformation = {
            'transformations': transformations
        }

        # Generate stream to schema mapping
        schema_mapping = {}
        for schema in tap.get('schemas', []):
            source_schema = schema.get('source_schema')
            target_schema = schema.get('target_schema')
            target_schema_select_perms = schema.get('target_schema_select_permissions', [])

            schema_mapping[source_schema] = {
                'target_schema': target_schema,
                'target_schema_select_permissions': target_schema_select_perms
            }

            # Schema mapping can include list of indices to create. Some target components
            # like target-postgres create indices automatically
            indices = {}
            for table in schema.get('tables', []):
                table_name = table.get('table_name')
                table_indices = table.get('indices')
                if table_indices:
                    indices[table_name] = table_indices

            # Add indices map to schema mapping
            if indices:
                schema_mapping[source_schema]['indices'] = indices

        # Generate tap inheritable_config dict
        tap_inheritable_config = utils.delete_empty_keys({
<<<<<<< HEAD
            'batch_size_rows': tap.get('batch_size_rows'),
            'hard_delete': tap.get('hard_delete', True),
            'flush_all_streams': tap.get('flush_all_streams', False),
            'primary_key_required': tap.get('primary_key_required', True),
            'default_target_schema': tap.get('default_target_schema'),
            'default_target_schema_select_permissions': tap.get('default_target_schema_select_permissions'),
            'schema_mapping': schema_mapping,
=======
            "temp_dir": self.get_temp_dir(),
            "batch_size_rows": tap.get('batch_size_rows'),
            "hard_delete": tap.get('hard_delete', True),
            "flush_all_streams": tap.get('flush_all_streams', False),
            "primary_key_required": tap.get('primary_key_required', True),
            "default_target_schema": tap.get('default_target_schema'),
            "default_target_schema_select_permissions": tap.get('default_target_schema_select_permissions'),
            "schema_mapping": schema_mapping,
>>>>>>> e1372c2c

            # data_flattening_max_level
            # -------------------------
            #
            # 'data_flattening_max_level' is an optional parameter in some target connectors that specifies
            # how to load nested object into destination.
            #
            # We can load the original object represented as JSON or string (data flattening off) or we can
            # flatten the schema and data by creating columns automatically. When 'data_flattening_max_level'
            # is set to 0 then flattening functionality is turned off.
            #
            #  The value can be set in mutliple place and evaluated in the following order:
            # ------------
            #   1: First we try to find it in the tap YAML
            #   2: Second we try to get the tap type specific default value
            #   3: Otherwise we set flattening level to 0 (disabled)
            'data_flattening_max_level': tap.get('data_flattening_max_level',
                                                 utils.get_tap_property(tap, 'default_data_flattening_max_level') or 0),
            'validate_records': tap.get('validate_records', False)
        })

        # Save the generated JSON files
        utils.save_json(tap_config, tap_config_path)
        utils.save_json(tap_inheritable_config, tap_inheritable_config_path)
        utils.save_json(tap_transformation, tap_transformation_path)
        utils.save_json(tap_selection, tap_selection_path)<|MERGE_RESOLUTION|>--- conflicted
+++ resolved
@@ -299,7 +299,7 @@
 
         # Generate tap inheritable_config dict
         tap_inheritable_config = utils.delete_empty_keys({
-<<<<<<< HEAD
+            'temp_dir': self.get_temp_dir(),
             'batch_size_rows': tap.get('batch_size_rows'),
             'hard_delete': tap.get('hard_delete', True),
             'flush_all_streams': tap.get('flush_all_streams', False),
@@ -307,16 +307,6 @@
             'default_target_schema': tap.get('default_target_schema'),
             'default_target_schema_select_permissions': tap.get('default_target_schema_select_permissions'),
             'schema_mapping': schema_mapping,
-=======
-            "temp_dir": self.get_temp_dir(),
-            "batch_size_rows": tap.get('batch_size_rows'),
-            "hard_delete": tap.get('hard_delete', True),
-            "flush_all_streams": tap.get('flush_all_streams', False),
-            "primary_key_required": tap.get('primary_key_required', True),
-            "default_target_schema": tap.get('default_target_schema'),
-            "default_target_schema_select_permissions": tap.get('default_target_schema_select_permissions'),
-            "schema_mapping": schema_mapping,
->>>>>>> e1372c2c
 
             # data_flattening_max_level
             # -------------------------
