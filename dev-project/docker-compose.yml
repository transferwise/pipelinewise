version: '3'
services:
  ### Primary container with PipelineWise CLI
  pipelinewise:
    image: python:3.7.4-buster
    container_name: pipelinewise_dev
    working_dir: /opt/pipelinewise
    entrypoint: /opt/pipelinewise/dev-project/entrypoint.sh
    environment:
      PIPELINEWISE_HOME: /opt/pipelinewise/dev-project
      TAP_MYSQL_HOST: db_mysql_source
      TAP_MYSQL_PORT: ${TAP_MYSQL_PORT}
      TAP_MYSQL_PORT_ON_HOST: ${TAP_MYSQL_PORT_ON_HOST}
      TAP_MYSQL_ROOT_PASSWORD: ${TAP_MYSQL_ROOT_PASSWORD}
      TAP_MYSQL_USER: ${TAP_MYSQL_USER}
      TAP_MYSQL_PASSWORD: ${TAP_MYSQL_PASSWORD}
      TAP_MYSQL_DB: ${TAP_MYSQL_DB}

      TAP_POSTGRES_HOST: db_postgres_source
      TAP_POSTGRES_PORT: ${TAP_POSTGRES_PORT}
      TAP_POSTGRES_PORT_ON_HOST: ${TAP_POSTGRES_PORT_ON_HOST}
      TAP_POSTGRES_USER: ${TAP_POSTGRES_USER}
      TAP_POSTGRES_PASSWORD: ${TAP_POSTGRES_PASSWORD}
      TAP_POSTGRES_DB: ${TAP_POSTGRES_DB}

      TARGET_POSTGRES_HOST: db_postgres_dwh
      TARGET_POSTGRES_PORT: ${TARGET_POSTGRES_PORT}
      TARGET_POSTGRES_PORT_ON_HOST: ${TARGET_POSTGRES_PORT_ON_HOST}
      TARGET_POSTGRES_USER: ${TARGET_POSTGRES_USER}
      TARGET_POSTGRES_PASSWORD: ${TARGET_POSTGRES_PASSWORD}
      TARGET_POSTGRES_DB: ${TARGET_POSTGRES_DB}

      TAP_MONGODB_HOST: db_mongo_source
      TAP_MONGODB_PORT: ${TAP_MONGODB_PORT}
<<<<<<< HEAD
=======
      TAP_MONGODB_PORT_ON_HOST: ${TAP_MONGODB_PORT_ON_HOST}
>>>>>>> 9fd88603
      TAP_MONGODB_USER: ${TAP_MONGODB_USER}
      TAP_MONGODB_PASSWORD: ${TAP_MONGODB_PASSWORD}
      TAP_MONGODB_DB: ${TAP_MONGODB_DB}
      TAP_MONGODB_ROOT_USER: ${TAP_MONGODB_ROOT_USER}
      TAP_MONGODB_ROOT_PASSWORD: ${TAP_MONGODB_ROOT_PASSWORD}
    volumes:
      - ../:/opt/pipelinewise
      # don't create container specific .virtualenvs files on host
      - /opt/pipelinewise/dev-project/.virtualenvs/
      # mount pipelinewise pipe configuration directory to host for ease of troubleshooting
      - .pipelinewise:/root/.pipelinewise

    # Build only when test databases are ready
    depends_on:
      - db_postgres_source
      - db_mysql_source
      - db_postgres_dwh
      - db_mongo_source
    networks:
      - pipelinewise_network

  ### TAP (Data source) containers
  # PostgreSQL service container used as test source database
  # Using Debezium image with wal2json plugin for logical decoding
  db_postgres_source:
    image: debezium/postgres:12-alpine
    container_name: pipelinewise_dev_postgres_source
    # Making some logical decoding adjustments
    command: -c "wal_level=logical" -c "max_replication_slots=5" -c "max_wal_senders=5"
    ports:
      - ${TAP_POSTGRES_PORT_ON_HOST}:${TAP_POSTGRES_PORT}
    environment:
      POSTGRES_USER: ${TAP_POSTGRES_USER}
      POSTGRES_PASSWORD: ${TAP_POSTGRES_PASSWORD}
      POSTGRES_DB: ${TAP_POSTGRES_DB}
    networks:
      - pipelinewise_network

  # MySQL service container used as test source database
  db_mysql_source:
    image: mariadb:10.2.26
    container_name: pipelinewise_dev_mysql_source
    ports:
      - ${TAP_MYSQL_PORT_ON_HOST}:${TAP_MYSQL_PORT}
    command: --default-authentication-plugin=mysql_native_password --log-bin=mysql-bin --binlog-format=ROW
    environment:
      MYSQL_ROOT_PASSWORD: ${TAP_MYSQL_ROOT_PASSWORD}
      MYSQL_USER: ${TAP_MYSQL_USER}
      MYSQL_PASSWORD: ${TAP_MYSQL_PASSWORD}
      MYSQL_DATABASE: ${TAP_MYSQL_DB}
    networks:
      - pipelinewise_network

  db_mongo_source:
    container_name: "pipelinewise_dev_mongodb_source"
    image: "mongo:4.2-bionic"
    ports:
      - ${TAP_MONGODB_PORT_ON_HOST}:${TAP_MONGODB_PORT}
    environment:
      MONGO_INITDB_ROOT_USERNAME: ${TAP_MONGODB_ROOT_USER}
      MONGO_INITDB_ROOT_PASSWORD: ${TAP_MONGODB_ROOT_PASSWORD}
      MONGO_INITDB_DATABASE: ${TAP_MONGODB_DB}
      MONGO_USERNAME: ${TAP_MONGODB_USER}
      MONGO_PASSWORD: ${TAP_MONGODB_PASSWORD}
      MONGO_REPLICA_HOST: db_mongo_source
    volumes:
<<<<<<< HEAD
      - ./mongo/init.sh:/docker-entrypoint-initdb.d/init.sh
=======
      - ./mongo/create_user.sh:/docker-entrypoint-initdb.d/create_user.sh
>>>>>>> 9fd88603
    command: [mongod, --replSet, rs0]
    networks:
      - pipelinewise_network

  ### Target containers
  # PostgreSQL service container used as test target database
  db_postgres_dwh:
    image: postgres:11.4
    container_name: pipelinewise_dev_postgres_dwh
    ports:
      - ${TARGET_POSTGRES_PORT_ON_HOST}:${TARGET_POSTGRES_PORT}
    environment:
      POSTGRES_USER: ${TARGET_POSTGRES_USER}
      POSTGRES_PASSWORD: ${TARGET_POSTGRES_PASSWORD}
      POSTGRES_DB: ${TARGET_POSTGRES_DB}
    networks:
      - pipelinewise_network

networks:
  pipelinewise_network:
    ipam:
      driver: default
      config:
        - subnet: 192.168.56.0/24<|MERGE_RESOLUTION|>--- conflicted
+++ resolved
@@ -32,10 +32,7 @@
 
       TAP_MONGODB_HOST: db_mongo_source
       TAP_MONGODB_PORT: ${TAP_MONGODB_PORT}
-<<<<<<< HEAD
-=======
       TAP_MONGODB_PORT_ON_HOST: ${TAP_MONGODB_PORT_ON_HOST}
->>>>>>> 9fd88603
       TAP_MONGODB_USER: ${TAP_MONGODB_USER}
       TAP_MONGODB_PASSWORD: ${TAP_MONGODB_PASSWORD}
       TAP_MONGODB_DB: ${TAP_MONGODB_DB}
@@ -102,11 +99,7 @@
       MONGO_PASSWORD: ${TAP_MONGODB_PASSWORD}
       MONGO_REPLICA_HOST: db_mongo_source
     volumes:
-<<<<<<< HEAD
-      - ./mongo/init.sh:/docker-entrypoint-initdb.d/init.sh
-=======
       - ./mongo/create_user.sh:/docker-entrypoint-initdb.d/create_user.sh
->>>>>>> 9fd88603
     command: [mongod, --replSet, rs0]
     networks:
       - pipelinewise_network
