import multiprocessing
import unittest

from unittest.mock import patch, Mock
from argparse import Namespace

from pipelinewise.fastsync.s3_csv_to_snowflake import tap_type_to_target_type, sync_table, main_impl


# pylint: disable=missing-function-docstring,invalid-name,no-self-use
class S3CsvToSnowflake(unittest.TestCase):
    """
    Unit tests for fastsync s3 csv to snowflake
    """

    #######################################
    ##      tap_type_to_target_type
    #######################################
    def test_tap_type_to_target_type_with_defined_tap_type_returns_equivalent_target_type(self):
        self.assertEqual('VARCHAR', tap_type_to_target_type('Bool'))

    def test_tap_type_to_target_type_with_undefined_tap_type_returns_VARCHAR(self):
        self.assertEqual('VARCHAR', tap_type_to_target_type('random-type'))

    #######################################
    ##      sync_table
    #######################################
    # pylint: disable=unused-variable
    def test_sync_table_runs_successfully_returns_true(self):
<<<<<<< HEAD
        ns = Namespace(
            **{
                'tap': {
                    'bucket': 'testBucket'
                },
                'properties': {},
                'target': {},
                'transform': {},
                'export_dir': '',
                'state': '',
            })
=======
        ns = Namespace(**{
            'tap': {
                'bucket': 'testBucket'
            },
            'properties': {},
            'target': {},
            'transform': {},
            'temp_dir': '',
            'state': '',

        })
>>>>>>> e1372c2c

        class LockMock():
            """
            Lock Mock
            """

            def acquire(self):
                print('Acquired lock')

            def release(self):
                print('Released lock')

        with patch('pipelinewise.fastsync.s3_csv_to_snowflake.FastSyncTapS3Csv') as fastsync_s3_csv_mock:
            with patch('pipelinewise.fastsync.s3_csv_to_snowflake.FastSyncTargetSnowflake') as fastsync_target_sf_mock:
                with patch('pipelinewise.fastsync.s3_csv_to_snowflake.utils') as utils_mock:
                    with patch('pipelinewise.fastsync.s3_csv_to_snowflake.multiprocessing') as multiproc_mock:
                        with patch('pipelinewise.fastsync.s3_csv_to_snowflake.os') as os_mock:
                            utils_mock.get_target_schema.return_value = 'my-target-schema'
                            fastsync_s3_csv_mock.return_value.map_column_types_to_target.return_value = {
                                'columns': ['id INTEGER', 'is_test SMALLINT', 'age INTEGER', 'name VARCHAR'],
                                'primary_key': 'id,name'
                            }

                            fastsync_target_sf_mock.return_value.upload_to_s3.return_value = 's3_key'
                            utils_mock.return_value.get_bookmark_for_table.return_value = {
                                'modified_since': '2019-11-18'
                            }
                            utils_mock.return_value.get_grantees.return_value = ['role_1', 'role_2']
                            utils_mock.return_value.get_bookmark_for_table.return_value = None

                            multiproc_mock.lock.return_value = LockMock()

                            res = sync_table('table_1', ns)

                            self.assertIsInstance(res, bool)
                            self.assertTrue(res)

    # pylint: disable=unused-variable
    def test_sync_table_exception_on_copy_table_returns_failed_table_name_and_exception(self):
        ns = Namespace(**{
            'tap': {
                'bucket': 'testBucket'
            },
            'properties': {},
            'target': {},
            'transform': {},
            'temp_dir': '',
        })

        with patch('pipelinewise.fastsync.s3_csv_to_snowflake.FastSyncTapS3Csv') as fastsync_s3_csv_mock:
            with patch('pipelinewise.fastsync.s3_csv_to_snowflake.FastSyncTargetSnowflake') as fastsync_target_sf_mock:
                with patch('pipelinewise.fastsync.s3_csv_to_snowflake.utils') as utils_mock:
                    with patch('pipelinewise.fastsync.s3_csv_to_snowflake.multiprocessing') as multiproc_mock:
                        utils_mock.get_target_schema.return_value = 'my-target-schema'
                        fastsync_s3_csv_mock.return_value.copy_table.side_effect = Exception('Boooom')

                        self.assertEqual('table_1: Boooom', sync_table('table_1', ns))

                        utils_mock.get_target_schema.assert_called_once()
                        fastsync_s3_csv_mock.return_value.copy_table.assert_called_once()

    # pylint: disable=unused-variable
    def test_main_impl_with_all_tables_synced_successfully_should_exit_normally(self):
        # mocks prep
        with patch('pipelinewise.fastsync.s3_csv_to_snowflake.utils') as utils_mock:
            with patch('pipelinewise.fastsync.s3_csv_to_snowflake.FastSyncTargetSnowflake') as fastsync_target_sf_mock:
                with patch('pipelinewise.fastsync.s3_csv_to_snowflake.sync_table') as sync_table_mock:
                    with patch('pipelinewise.fastsync.s3_csv_to_snowflake.multiprocessing') as multiproc_mock:
                        ns = Namespace(**{
                            'tables': ['table_1', 'table_2', 'table_3', 'table_4'],
                            'target': 'sf',
                            'transform': None
                        })

                        utils_mock.parse_args.return_value = ns
                        utils_mock.get_cpu_cores.return_value = 10
                        fastsync_target_sf_mock.return_value.cache_information_schema_columns.return_value = None

                        mock_enter = Mock()
                        mock_enter.return_value.map.return_value = [True, True, True, True]

                        pool_mock = Mock(spec_set=multiprocessing.Pool).return_value

                        # to mock variable p in with statement, we need __enter__ and __exist__
                        pool_mock.__enter__ = mock_enter
                        pool_mock.__exit__ = Mock()
                        multiproc_mock.Pool.return_value = pool_mock

                        # call function
                        main_impl()

                        # assertions
                        utils_mock.parse_args.assert_called_once()
                        utils_mock.get_cpu_cores.assert_called_once()
                        mock_enter.return_value.map.assert_called_once()
                        fastsync_target_sf_mock.return_value.cache_information_schema_columns.assert_called_once()

    # pylint: disable=unused-variable
    def test_main_impl_with_one_table_fails_to_sync_should_exit_with_error(self):
        # mocks prep
        with patch('pipelinewise.fastsync.s3_csv_to_snowflake.utils') as utils_mock:
            with patch('pipelinewise.fastsync.s3_csv_to_snowflake.FastSyncTargetSnowflake') as fastsync_target_sf_mock:
                with patch('pipelinewise.fastsync.s3_csv_to_snowflake.sync_table') as sync_table_mock:
                    with patch('pipelinewise.fastsync.s3_csv_to_snowflake.multiprocessing') as multiproc_mock:
                        ns = Namespace(**{
                            'tables': ['table_1', 'table_2', 'table_3', 'table_4'],
                            'target': 'sf',
                            'transform': None
                        })

                        utils_mock.parse_args.return_value = ns
                        utils_mock.get_cpu_cores.return_value = 10
                        fastsync_target_sf_mock.return_value.cache_information_schema_columns.return_value = None

                        mock_enter = Mock()
                        mock_enter.return_value.map.return_value = [True, True, 'Critical: random error', True]

                        pool_mock = Mock(spec_set=multiprocessing.Pool).return_value

                        # to mock variable p in with statement, we need __enter__ and __exist__
                        pool_mock.__enter__ = mock_enter
                        pool_mock.__exit__ = Mock()
                        multiproc_mock.Pool.return_value = pool_mock

                        with self.assertRaises(SystemExit):
                            # call function
                            main_impl()

                            # assertions
                            utils_mock.parse_args.assert_called_once()
                            utils_mock.get_cpu_cores.assert_called_once()
                            mock_enter.return_value.map.assert_called_once()
                            fastsync_target_sf_mock.return_value.cache_information_schema_columns.assert_called_once()


if __name__ == '__main__':
    unittest.main()<|MERGE_RESOLUTION|>--- conflicted
+++ resolved
@@ -27,7 +27,6 @@
     #######################################
     # pylint: disable=unused-variable
     def test_sync_table_runs_successfully_returns_true(self):
-<<<<<<< HEAD
         ns = Namespace(
             **{
                 'tap': {
@@ -36,22 +35,9 @@
                 'properties': {},
                 'target': {},
                 'transform': {},
-                'export_dir': '',
+                'temp_dir': '',
                 'state': '',
             })
-=======
-        ns = Namespace(**{
-            'tap': {
-                'bucket': 'testBucket'
-            },
-            'properties': {},
-            'target': {},
-            'transform': {},
-            'temp_dir': '',
-            'state': '',
-
-        })
->>>>>>> e1372c2c
 
         class LockMock():
             """
