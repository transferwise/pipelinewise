# PipelineWise
PipelineWise is a Data Pipeline Framework using the singer.io specification to ingest and replicate data from various sources to various destinations.

Documentation is available at https://transferwise.github.io/pipelinewise/

## Links

* [Singer ETL specification](https://github.com/singer-io/getting-started/blob/master/docs/SPEC.md)
* [Singer.io community slack channel](https://singer-slackin.herokuapp.com/)

## Components

* **Command Line Interface**: start/stop/query components from the command line
* **Singer Connectors**: Simple, Composable, Open Source ETL framework 
 
### Singer Connector Definitions
* **Tap**: Extracts data from any source and write it to a standard stream in a JSON-based format.
* **Target**: Consumes data from taps and do something with it, like load it into a file, API or database

### Supported Connectors
<<<<<<< HEAD
* **tap-postgres**: Extracts data from PostgreSQL databases. Supporting Log-Based Inremental, Key-Based Incremental and Full Table replications
* **tap-mysql**: Extracts data from MySQL databases. Supporting Log-Based Inremental, Key-Based Incremental and Full Table replications
* **tap-kafka**: Extracts data from Kafka streams
* **tap-adwords**: Extracts data Google Ads API (former Google Adwords) using OAuth and support incremental loading based on input state
* **tap-zendesk**: Extracts data from Zendesk using OAuth and Key-Based incremental replications
* **tap-jira**: Extracts data from Atlassian Jira using basic auth (user & password)
* **target-postgres**: Loads data from any tap into PostgreSQL database
* **target-snowflake**: Loads data from any tap into Snowflake Data Warehouse
* **transform-field**: Transforms fields from any tap and sends the results to any target. Recommended for data masking/ obfuscation
=======

| Type      | Name       | Latest Version | Description                                          |
|-----------|------------|----------------|------------------------------------------------------|
| Tap       | **[Postgres](https://github.com/transferwise/pipelinewise-tap-postgres)** | [![PyPI version](https://badge.fury.io/py/pipelinewise-tap-postgres.svg)](https://badge.fury.io/py/pipelinewise-tap-postgres) | Extracts data from PostgreSQL databases. Supporting Log-Based Inremental, Key-Based Incremental and Full Table replications |
| Tap       | **[MySQL](https://github.com/transferwise/pipelinewise-tap-mysql)** | [![PyPI version](https://badge.fury.io/py/pipelinewise-tap-mysql.svg)](https://badge.fury.io/py/pipelinewise-tap-mysql) | Extracts data from MySQL databases. Supporting Log-Based Inremental, Key-Based Incremental and Full Table replications |
| Tap       |**[Kafka](https://github.com/transferwise/pipelinewise-tap-kafka)** | [![PyPI version](https://badge.fury.io/py/pipelinewise-tap-kafka.svg)](https://badge.fury.io/py/pipelinewise-tap-kafka) | Extracts data from Kafka topics |
| Tap       |**[AdWords](https://github.com/singer-io/tap-adwords)** | [![PyPI version](https://badge.fury.io/py/tap-adwords.svg)](https://badge.fury.io/py/tap-adwords) | Extracts data Google Ads API (former Google Adwords) using OAuth and support incremental loading based on input state |
| Tap       | **[S3 CSV](https://github.com/transferwise/pipelinewise-tap-s3-csv)** | [![PyPI version](https://badge.fury.io/py/pipelinewise-tap-s3-csv.svg)](https://badge.fury.io/py/pipelinewise-tap-s3-csv) | Extracts data from S3 csv files (currently a fork of tap-s3-csv because we wanted to use our own auth method) |
| Tap       | **[Zendesk](https://github.com/singer-io/tap-zendesk)** | [![PyPI version](https://badge.fury.io/py/tap-zendesk.svg)](https://badge.fury.io/py/tap-zendesk) | Extracts data from Zendesk using OAuth and Key-Based incremental replications |
| Tap       | **[Snowflake](https://github.com/transferwise/pipelinewise-tap-snowflake)** | [![PyPI version](https://badge.fury.io/py/pipelinewise-tap-snowflake.svg)](https://badge.fury.io/py/pipelinewise-tap-snowflake) | Extracts data from Snowflake databases. Supporting Key-Based Incremental and Full Table replications |
| Tap       | **[Salesforce](https://github.com/singer-io/tap-salesforce)** | [![PyPI version](https://badge.fury.io/py/tap-salesforce.svg)](https://badge.fury.io/py/tap-zendesk) | Extracts data from Salesforce database using BULK and REST extraction API with Key-Based incremental replications |
| Target    | **[Postgres](https://github.com/transferwise/pipelinewise-target-postgres)** | [![PyPI version](https://badge.fury.io/py/pipelinewise-target-postgres.svg)](https://badge.fury.io/py/pipelinewise-target-postgres) | Loads data from any tap into PostgreSQL database |
| Target    | **[Snowflake](https://github.com/transferwise/pipelinewise-target-snowflake)** | [![PyPI version](https://badge.fury.io/py/pipelinewise-target-snowflake.svg)](https://badge.fury.io/py/pipelinewise-target-snowflake) | Loads data from any tap into Snowflake Data Warehouse |
| Target    | **[S3 CSV](https://github.com/transferwise/pipelinewise-target-s3-csv)** | [![PyPI version](https://badge.fury.io/py/pipelinewise-target-s3-csv.svg)](https://badge.fury.io/py/pipelinewise-target-s3-csv) | Uploads data from any tap to S3 in CSV format |
| Transform | **[Field](https://github.com/transferwise/pipelinewise-transform-field)** | [![PyPI version](https://badge.fury.io/py/pipelinewise-transform-field.svg)](https://badge.fury.io/py/pipelinewise-transform-field) | Transforms fields from any tap and sends the results to any target. Recommended for data masking/ obfuscation |
>>>>>>> 8a1b1098

## Installation

### Requirements
* Python 3.x
* python3-dev
* python3-venv

### Build from source:

1. `./intall.sh` : Installs the PipelineWise CLI and supported singer connectors in separated virtual environments


#### Loading configurations and running taps

1. Clone [analytics-platform-config](https://github.com/transferwise/analytics-platform-config) repo.

    For convenience, create a new branch in your local environment, and remove all taps and targets but `target_snowflake_test.yml` (Otherwise when you load config, Singer will try to connect to each production database that has been configured in the taps).
snowflake_test tap has been configured to use Snowflake test database, AWS staging buckets, etc.

2. Activate CLI virtualenv: `. .virtualenvs/cli/bin/activate`

    You can activate singer-connectors virtual envs (all taps have their own virtualenv) with `. .virtualenvs/tap-mysql/bin/activate` (just substitute your own tap)

3. Set `PIPELINEWISE_HOME` environment variable: `export PIPELINEWISE_HOME=<LOCAL_ABSOLUTE_PATH_TO_THIS_REPOSITORY>`

4. Import configurations:  `pipelinewise import_config --dir ~/analytics-platform-config/pipelinewise/ --secret ~/ap-secret.txt`
    - --dir argument points to analytics-platform-config repo
    - --secret points to vault encryption key
    
    If it says ~/.pipelinewise directory doesn't exist, simply create that dir. TODO! create through install. 

5. Run your tap: `pipelinewise run_tap --target snowflake_test --tap adwords`

    Logs for tap outputs are stored in `~/.pipelinewise/snowflake_test/`


### To run tests:

1. Install python dependencies in a virtual env and run nose unit tests
```
  python3 -m venv .virtualenvs/cli
  . .virtualenvs/cli/bin/activate
  pip install --upgrade pip
  pip install -e cli
  pip install nose
```

2. To run unit tests:
```
  nosetests --where=cli/tests
```
<|MERGE_RESOLUTION|>--- conflicted
+++ resolved
@@ -18,17 +18,6 @@
 * **Target**: Consumes data from taps and do something with it, like load it into a file, API or database
 
 ### Supported Connectors
-<<<<<<< HEAD
-* **tap-postgres**: Extracts data from PostgreSQL databases. Supporting Log-Based Inremental, Key-Based Incremental and Full Table replications
-* **tap-mysql**: Extracts data from MySQL databases. Supporting Log-Based Inremental, Key-Based Incremental and Full Table replications
-* **tap-kafka**: Extracts data from Kafka streams
-* **tap-adwords**: Extracts data Google Ads API (former Google Adwords) using OAuth and support incremental loading based on input state
-* **tap-zendesk**: Extracts data from Zendesk using OAuth and Key-Based incremental replications
-* **tap-jira**: Extracts data from Atlassian Jira using basic auth (user & password)
-* **target-postgres**: Loads data from any tap into PostgreSQL database
-* **target-snowflake**: Loads data from any tap into Snowflake Data Warehouse
-* **transform-field**: Transforms fields from any tap and sends the results to any target. Recommended for data masking/ obfuscation
-=======
 
 | Type      | Name       | Latest Version | Description                                          |
 |-----------|------------|----------------|------------------------------------------------------|
@@ -40,11 +29,11 @@
 | Tap       | **[Zendesk](https://github.com/singer-io/tap-zendesk)** | [![PyPI version](https://badge.fury.io/py/tap-zendesk.svg)](https://badge.fury.io/py/tap-zendesk) | Extracts data from Zendesk using OAuth and Key-Based incremental replications |
 | Tap       | **[Snowflake](https://github.com/transferwise/pipelinewise-tap-snowflake)** | [![PyPI version](https://badge.fury.io/py/pipelinewise-tap-snowflake.svg)](https://badge.fury.io/py/pipelinewise-tap-snowflake) | Extracts data from Snowflake databases. Supporting Key-Based Incremental and Full Table replications |
 | Tap       | **[Salesforce](https://github.com/singer-io/tap-salesforce)** | [![PyPI version](https://badge.fury.io/py/tap-salesforce.svg)](https://badge.fury.io/py/tap-zendesk) | Extracts data from Salesforce database using BULK and REST extraction API with Key-Based incremental replications |
+| Tap       | **[Jira](https://github.com/singer-io/tap-jira)** | [![PyPI version](https://badge.fury.io/py/tap-jira.svg)](https://badge.fury.io/py/tap-jira) | Extracts data from Atlassian Jira using OAuth credentials |
 | Target    | **[Postgres](https://github.com/transferwise/pipelinewise-target-postgres)** | [![PyPI version](https://badge.fury.io/py/pipelinewise-target-postgres.svg)](https://badge.fury.io/py/pipelinewise-target-postgres) | Loads data from any tap into PostgreSQL database |
 | Target    | **[Snowflake](https://github.com/transferwise/pipelinewise-target-snowflake)** | [![PyPI version](https://badge.fury.io/py/pipelinewise-target-snowflake.svg)](https://badge.fury.io/py/pipelinewise-target-snowflake) | Loads data from any tap into Snowflake Data Warehouse |
 | Target    | **[S3 CSV](https://github.com/transferwise/pipelinewise-target-s3-csv)** | [![PyPI version](https://badge.fury.io/py/pipelinewise-target-s3-csv.svg)](https://badge.fury.io/py/pipelinewise-target-s3-csv) | Uploads data from any tap to S3 in CSV format |
 | Transform | **[Field](https://github.com/transferwise/pipelinewise-transform-field)** | [![PyPI version](https://badge.fury.io/py/pipelinewise-transform-field.svg)](https://badge.fury.io/py/pipelinewise-transform-field) | Transforms fields from any tap and sends the results to any target. Recommended for data masking/ obfuscation |
->>>>>>> 8a1b1098
 
 ## Installation
 
