#!/usr/bin/env python

from setuptools import find_packages, setup

with open('README.md') as f:
    LONG_DESCRIPTION = f.read()

setup(name='pipelinewise',
<<<<<<< HEAD
      version='0.11.5',
      description='PipelineWise',
      long_description=LONG_DESCRIPTION,
      long_description_content_type='text/markdown',
      author='TransferWise',
      url='https://github.com/transferwise/pipelinewise',
      classifiers=[
          'License :: OSI Approved :: Apache Software License',
          'Programming Language :: Python :: 3 :: Only'
      ],
      install_requires=[
          'argparse==1.4.0',
          'tabulate==0.8.2',
          'PyYAML==5.1.0',
          'ansible==2.7.13',
          'joblib==0.13.2',
          'attrs==17.4.0',
          'idna==2.7',
          'PyMySQL==0.7.11',
          'psycopg2==2.8.2',
          'snowflake-connector-python==2.0.3',
          'singer-python==5.9.*',
          'singer-encodings==0.0.*',
          'python-dateutil<2.8.1',
          'messytables==0.15.*',
          'pytz==2018.4',
          'pre-commit==1.21.0'
      ],
      extras_require={
          'test': [
              'pytest==5.0.1',
              'pytest-dependency==0.4.0',
              'coverage==4.5.3',
              'python-dotenv==0.10.3',
              'nose==1.3.7',
              'mock==3.0.5',
              'pylint==2.4.4'
          ]
      },
      entry_points={
          'console_scripts': [
              'pipelinewise=pipelinewise.cli:main', 'mysql-to-snowflake=pipelinewise.fastsync.mysql_to_snowflake:main',
              'postgres-to-snowflake=pipelinewise.fastsync.postgres_to_snowflake:main',
              'mysql-to-redshift=pipelinewise.fastsync.mysql_to_redshift:main',
              'postgres-to-redshift=pipelinewise.fastsync.postgres_to_redshift:main',
              's3-csv-to-snowflake=pipelinewise.fastsync.s3_csv_to_snowflake:main'
          ]
      },
      packages=find_packages(exclude=['tests*']),
      package_data={
          'schemas': [
              'pipelinewise/cli/schemas/*.json'
          ]
      },
      include_package_data=True)
=======
    version='0.12.0',
    description='PipelineWise',
    long_description=long_description,
    long_description_content_type='text/markdown',
    author="TransferWise",
    url='https://github.com/transferwise/pipelinewise',
    classifiers=[
        'License :: OSI Approved :: Apache Software License',
        'Programming Language :: Python :: 3 :: Only'
    ],
    install_requires=[
        'argparse==1.4.0',
        'tabulate==0.8.2',
        'PyYAML==5.1.0',
        'ansible==2.7.13',
        'joblib==0.13.2',
        'attrs==17.4.0',
        'idna==2.7',
        'PyMySQL==0.7.11',
        'psycopg2==2.8.2',
        'snowflake-connector-python==2.0.3',
        'singer-python==5.9.*',
        'singer-encodings==0.0.*',
        'python-dateutil<2.8.1',
        'messytables==0.15.*',
        'pytz==2018.4',
        'python-pidfile==3.0.0'
    ],
    extras_require={
        "test": [
            "pytest==5.0.1",
            "pytest-dependency==0.4.0",
            "coverage==4.5.3",
            "python-dotenv==0.10.3",
            "nose==1.3.7",
            "mock==3.0.5"
        ]
    },
    entry_points='''
        [console_scripts]
        pipelinewise=pipelinewise.cli:main
        mysql-to-snowflake=pipelinewise.fastsync.mysql_to_snowflake:main
        postgres-to-snowflake=pipelinewise.fastsync.postgres_to_snowflake:main
        mysql-to-redshift=pipelinewise.fastsync.mysql_to_redshift:main
        postgres-to-redshift=pipelinewise.fastsync.postgres_to_redshift:main
        s3-csv-to-snowflake=pipelinewise.fastsync.s3_csv_to_snowflake:main
    ''',
    packages=find_packages(exclude=['tests*']),
    package_data = {
        "schemas": ["pipelinewise/cli/schemas/*.json"]
    },
    include_package_data=True
)
>>>>>>> e1372c2c
<|MERGE_RESOLUTION|>--- conflicted
+++ resolved
@@ -6,8 +6,7 @@
     LONG_DESCRIPTION = f.read()
 
 setup(name='pipelinewise',
-<<<<<<< HEAD
-      version='0.11.5',
+      version='0.12.0',
       description='PipelineWise',
       long_description=LONG_DESCRIPTION,
       long_description_content_type='text/markdown',
@@ -33,6 +32,7 @@
           'python-dateutil<2.8.1',
           'messytables==0.15.*',
           'pytz==2018.4',
+          'python-pidfile==3.0.0',
           'pre-commit==1.21.0'
       ],
       extras_require={
@@ -61,59 +61,4 @@
               'pipelinewise/cli/schemas/*.json'
           ]
       },
-      include_package_data=True)
-=======
-    version='0.12.0',
-    description='PipelineWise',
-    long_description=long_description,
-    long_description_content_type='text/markdown',
-    author="TransferWise",
-    url='https://github.com/transferwise/pipelinewise',
-    classifiers=[
-        'License :: OSI Approved :: Apache Software License',
-        'Programming Language :: Python :: 3 :: Only'
-    ],
-    install_requires=[
-        'argparse==1.4.0',
-        'tabulate==0.8.2',
-        'PyYAML==5.1.0',
-        'ansible==2.7.13',
-        'joblib==0.13.2',
-        'attrs==17.4.0',
-        'idna==2.7',
-        'PyMySQL==0.7.11',
-        'psycopg2==2.8.2',
-        'snowflake-connector-python==2.0.3',
-        'singer-python==5.9.*',
-        'singer-encodings==0.0.*',
-        'python-dateutil<2.8.1',
-        'messytables==0.15.*',
-        'pytz==2018.4',
-        'python-pidfile==3.0.0'
-    ],
-    extras_require={
-        "test": [
-            "pytest==5.0.1",
-            "pytest-dependency==0.4.0",
-            "coverage==4.5.3",
-            "python-dotenv==0.10.3",
-            "nose==1.3.7",
-            "mock==3.0.5"
-        ]
-    },
-    entry_points='''
-        [console_scripts]
-        pipelinewise=pipelinewise.cli:main
-        mysql-to-snowflake=pipelinewise.fastsync.mysql_to_snowflake:main
-        postgres-to-snowflake=pipelinewise.fastsync.postgres_to_snowflake:main
-        mysql-to-redshift=pipelinewise.fastsync.mysql_to_redshift:main
-        postgres-to-redshift=pipelinewise.fastsync.postgres_to_redshift:main
-        s3-csv-to-snowflake=pipelinewise.fastsync.s3_csv_to_snowflake:main
-    ''',
-    packages=find_packages(exclude=['tests*']),
-    package_data = {
-        "schemas": ["pipelinewise/cli/schemas/*.json"]
-    },
-    include_package_data=True
-)
->>>>>>> e1372c2c
+      include_package_data=True)